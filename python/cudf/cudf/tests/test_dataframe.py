--- conflicted
+++ resolved
@@ -5324,7 +5324,6 @@
         assert df["one_col"].dtype == expected_upcast_type
 
 
-<<<<<<< HEAD
 @pytest.mark.parametrize("nan_as_null", [True, False])
 @pytest.mark.parametrize("index", [None, "a", ["a", "b"]])
 def test_from_pandas_nan_as_null(nan_as_null, index):
@@ -5370,7 +5369,8 @@
     got = gd.from_pandas(psr, nan_as_null=nan_as_null)
 
     assert_eq(expected, got)
-=======
+
+
 @pytest.mark.parametrize("copy", [True, False])
 def test_df_series_dataframe_astype_copy(copy):
     gdf = DataFrame({"col1": [1, 2], "col2": [3, 4]})
@@ -5439,5 +5439,4 @@
 
     actual[0] = 3
     expected[0] = 3
-    assert_eq(gsr, psr)
->>>>>>> 71e99023
+    assert_eq(gsr, psr)