--- conflicted
+++ resolved
@@ -882,11 +882,7 @@
         if len(result_table._data) == 1:
             if result_table._data[0].null_count == len(self._column):
                 result_table = []
-<<<<<<< HEAD
-            elif self._parent.null_count == len(self._parent):
-=======
             elif self._column.null_count == len(self._column):
->>>>>>> 8f37a12c
                 result_table = [self._column.copy()]
 
         return self._return_or_inplace(result_table, **kwargs,)
