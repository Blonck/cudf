# Copyright (c) 2018-2020, NVIDIA CORPORATION.

from __future__ import division, print_function

import inspect
import itertools
import logging
import numbers
import pickle
import uuid
import warnings
from collections import OrderedDict
from collections.abc import Mapping, Sequence
from types import GeneratorType

import cupy
import numpy as np
import pandas as pd
import pyarrow as pa
from pandas.api.types import is_dict_like

import rmm

import cudf
import cudf._lib as libcudf
import cudf._libxx as libcudfxx
from cudf._libxx.null_mask import MaskState, create_null_mask
from cudf._libxx.transform import bools_to_mask
from cudf.core import column
from cudf.core._sort import get_sorted_inds
from cudf.core.column import (
    CategoricalColumn,
    StringColumn,
    as_column,
    column_empty,
)
from cudf.core.column_accessor import ColumnAccessor
from cudf.core.frame import Frame
from cudf.core.index import Index, RangeIndex, as_index
from cudf.core.indexing import _DataFrameIlocIndexer, _DataFrameLocIndexer
from cudf.core.series import Series
from cudf.core.window import Rolling
from cudf.utils import applyutils, cudautils, ioutils, queryutils, utils
from cudf.utils.docutils import copy_docstring
from cudf.utils.dtypes import (
    cudf_dtype_from_pydata_dtype,
    is_categorical_dtype,
    is_datetime_dtype,
    is_list_like,
    is_scalar,
    is_string_dtype,
)


def _unique_name(existing_names, suffix="_unique_name"):
    ret = suffix
    i = 1
    while ret in existing_names:
        ret = "%s_%d" % (suffix, i)
        i += 1
    return ret


def _reverse_op(fn):
    return {
        "add": "radd",
        "radd": "add",
        "sub": "rsub",
        "rsub": "sub",
        "mul": "rmul",
        "rmul": "mul",
        "mod": "rmod",
        "rmod": "mod",
        "pow": "rpow",
        "rpow": "pow",
        "floordiv": "rfloordiv",
        "rfloordiv": "floordiv",
        "truediv": "rtruediv",
        "rtruediv": "truediv",
        "__add__": "__radd__",
        "__radd__": "__add__",
        "__sub__": "__rsub__",
        "__rsub__": "__sub__",
        "__mul__": "__rmul__",
        "__rmul__": "__mul__",
        "__mod__": "__rmod__",
        "__rmod__": "__mod__",
        "__pow__": "__rpow__",
        "__rpow__": "__pow__",
        "__floordiv__": "__rfloordiv__",
        "__rfloordiv__": "__floordiv__",
        "__truediv__": "__rtruediv__",
        "__rtruediv__": "__truediv__",
    }[fn]


class DataFrame(Frame):
    """
    A GPU Dataframe object.

    Parameters
    ----------
    data : data-type to coerce. Infers date format if to date.

    Examples
    --------

    Build dataframe with `__setitem__`:

    >>> import cudf
    >>> df = cudf.DataFrame()
    >>> df['key'] = [0, 1, 2, 3, 4]
    >>> df['val'] = [float(i + 10) for i in range(5)]  # insert column
    >>> print(df)
       key   val
    0    0  10.0
    1    1  11.0
    2    2  12.0
    3    3  13.0
    4    4  14.0

    Build DataFrame via dict of columns:

    >>> import cudf
    >>> import numpy as np
    >>> from datetime import datetime, timedelta

    >>> t0 = datetime.strptime('2018-10-07 12:00:00', '%Y-%m-%d %H:%M:%S')
    >>> n = 5
    >>> df = cudf.DataFrame({
    >>>   'id': np.arange(n),
    >>>   'datetimes': np.array([(t0+ timedelta(seconds=x)) for x in range(n)])
    >>> })
    >>> df
        id                datetimes
    0    0  2018-10-07T12:00:00.000
    1    1  2018-10-07T12:00:01.000
    2    2  2018-10-07T12:00:02.000
    3    3  2018-10-07T12:00:03.000
    4    4  2018-10-07T12:00:04.000

    Build DataFrame via list of rows as tuples:

    >>> import cudf
    >>> df = cudf.DataFrame([
        (5, "cats", "jump", np.nan),
        (2, "dogs", "dig", 7.5),
        (3, "cows", "moo", -2.1, "occasionally"),
    ])
    >>> df
    0     1     2     3             4
    0  5  cats  jump  null          None
    1  2  dogs   dig   7.5          None
    2  3  cows   moo  -2.1  occasionally

    Convert from a Pandas DataFrame:

    >>> import pandas as pd
    >>> import cudf
    >>> pdf = pd.DataFrame({'a': [0, 1, 2, 3],'b': [0.1, 0.2, None, 0.3]})
    >>> df = cudf.from_pandas(pdf)
    >>> df
      a b
    0 0 0.1
    1 1 0.2
    2 2 nan
    3 3 0.3
    """

    def __init__(self, data=None, index=None, columns=None, dtype=None):
        super().__init__()

        if isinstance(data, ColumnAccessor):
            self._data = data
            if index is None:

                index = as_index(range(self._data.nrows))
            self._index = as_index(index)
            return None

        if isinstance(data, DataFrame):
            self._data = data._data
            self._index = data._index
            self.columns = data.columns
            return

        if data is None:
            if index is None:
                self._index = RangeIndex(0)
            else:
                self._index = as_index(index)
            if columns is not None:
                self._data = ColumnAccessor(
                    OrderedDict.fromkeys(
                        columns,
                        column.column_empty(
                            len(self), dtype="object", masked=True
                        ),
                    )
                )
        else:
            if is_list_like(data):
                if len(data) > 0 and is_scalar(data[0]):
                    data = [data]
                self._init_from_list_like(data, index=index, columns=columns)

            else:
                if not is_dict_like(data):
                    raise TypeError("data must be list or dict-like")

                self._init_from_dict_like(data, index=index, columns=columns)

        if dtype:
            self._data = self.astype(dtype)._data

        # allows Pandas-like __setattr__ functionality: `df.x = column`, etc.
        self._allow_setattr_to_setitem = True

    def _init_from_list_like(self, data, index=None, columns=None):
        if index is None:
            index = RangeIndex(start=0, stop=len(data))
        else:
            index = as_index(index)
        self._index = as_index(index)
        data = list(itertools.zip_longest(*data))

        for col_name, col in enumerate(data):
            self._data[col_name] = column.as_column(col)

        self.columns = columns

    def _init_from_dict_like(self, data, index=None, columns=None):
        data = data.copy()
        num_rows = 0

        if columns is not None:
            # remove all entries in `data` that are
            # not in `columns`
            keys = [key for key in data.keys() if key in columns]
            data = {key: data[key] for key in keys}

            if keys:
                # if keys is non-empty,
                # add null columns for all values
                # in `columns` that don't exist in `keys`:
                extra_cols = [col for col in columns if col not in data.keys()]
                data.update({key: None for key in extra_cols})
        else:
            columns = pd.Index(data.keys(), tupleize_cols=True)

        data, index = self._align_input_series_indices(data, index=index)

        if index is None:
            if data:
                col_name = next(iter(data))
                if is_scalar(data[col_name]):
                    num_rows = num_rows or 1
                else:
                    num_rows = len(column.as_column(data[col_name]))
            self._index = RangeIndex(0, num_rows)
        else:
            self._index = as_index(index)

        for (i, col_name) in enumerate(data):
            self.insert(i, col_name, data[col_name])

        self.columns = columns

    @classmethod
    def _from_table(cls, table):
        if table._index is None:
            index = None
        else:
            index = Index._from_table(table._index)
        return cls(data=table._data, index=index)

    @staticmethod
    def _align_input_series_indices(data, index):
        data = data.copy()

        input_series = [
            cudf.Series(val)
            for val in data.values()
            if isinstance(val, (pd.Series, cudf.Series))
        ]

        if input_series:
            if index is not None:
                aligned_input_series = [
                    sr._align_to_index(index, how="right")
                    for sr in input_series
                ]

            else:
                aligned_input_series = cudf.core.series._align_indices(
                    input_series
                )
                index = aligned_input_series[0].index

            for name, val in data.items():
                if isinstance(val, (pd.Series, cudf.Series)):
                    data[name] = aligned_input_series.pop(0)

        return data, index

    @property
    def _constructor(self):
        return DataFrame

    @property
    def _constructor_sliced(self):
        return Series

    @property
    def _constructor_expanddim(self):
        raise NotImplementedError(
            "_constructor_expanddim not supported for DataFrames!"
        )

    def serialize(self):
        header = {}
        frames = []
        header["type-serialized"] = pickle.dumps(type(self))
        header["index"], index_frames = self._index.serialize()
        header["index_frame_count"] = len(index_frames)
        frames.extend(index_frames)

        # Use the column directly to avoid duplicating the index
        # need to pickle column names to handle numpy integer columns
        header["column_names"] = pickle.dumps(tuple(self._data.names))
        column_header, column_frames = column.serialize_columns(self._columns)
        header["columns"] = column_header
        frames.extend(column_frames)

        return header, frames

    @classmethod
    def deserialize(cls, header, frames):
        # Reconstruct the index
        index_frames = frames[: header["index_frame_count"]]

        idx_typ = pickle.loads(header["index"]["type-serialized"])
        index = idx_typ.deserialize(header["index"], index_frames)

        # Reconstruct the columns
        column_frames = frames[header["index_frame_count"] :]

        column_names = pickle.loads(header["column_names"])
        columns = column.deserialize_columns(header["columns"], column_frames)

        return cls(dict(zip(column_names, columns)), index=index)

    @property
    def dtypes(self):
        """Return the dtypes in this object."""
        return pd.Series(
            [x.dtype for x in self._data.columns], index=self._data.names
        )

    @property
    def shape(self):
        """Returns a tuple representing the dimensionality of the DataFrame.
        """
        return self._num_rows, self._num_columns

    @property
    def ndim(self):
        """Dimension of the data. DataFrame ndim is always 2.
        """
        return 2

    def __dir__(self):
        o = set(dir(type(self)))
        o.update(self.__dict__)
        o.update(
            c for c in self.columns if isinstance(c, str) and c.isidentifier()
        )
        return list(o)

    def __setattr__(self, key, col):
        if getattr(self, "_allow_setattr_to_setitem", False):
            # if an attribute already exists, set it.
            try:
                object.__getattribute__(self, key)
                object.__setattr__(self, key, col)
                return
            except AttributeError:
                pass

            # if a column already exists, set it.
            try:
                self[key]  # __getitem__ to verify key exists
                self[key] = col
                return
            except KeyError:
                pass

            warnings.warn(
                "Columns may not be added to a DataFrame using a new "
                + "attribute name. A new attribute will be created: '%s'"
                % key,
                UserWarning,
            )

        object.__setattr__(self, key, col)

    def __getattr__(self, key):
        if key != "_data" and key in self._data:
            return self[key]

        raise AttributeError("'DataFrame' object has no attribute %r" % key)

    def __getitem__(self, arg):
        """
        If *arg* is a ``str`` or ``int`` type, return the column Series.
        If *arg* is a ``slice``, return a new DataFrame with all columns
        sliced to the specified range.
        If *arg* is an ``array`` containing column names, return a new
        DataFrame with the corresponding columns.
        If *arg* is a ``dtype.bool array``, return the rows marked True

        Examples
        --------
        >>> df = DataFrame([('a', list(range(20))),
        ...                 ('b', list(range(20))),
        ...                 ('c', list(range(20)))])
        >>> print(df[:4])    # get first 4 rows of all columns
           a  b  c
        0  0  0  0
        1  1  1  1
        2  2  2  2
        3  3  3  3
        >>> print(df[-5:])  # get last 5 rows of all columns
            a   b   c
        15  15  15  15
        16  16  16  16
        17  17  17  17
        18  18  18  18
        19  19  19  19
        >>> print(df[['a', 'c']]) # get columns a and c
           a  c
        0  0  0
        1  1  1
        2  2  2
        3  3  3
        4  4  4
        5  5  5
        6  6  6
        7  7  7
        8  8  8
        9  9  9
        >>> print(df[[True, False, True, False]]) # mask the entire dataframe,
        # returning the rows specified in the boolean mask
        """
        if is_scalar(arg) or isinstance(arg, tuple):
            return self._get_columns_by_label(arg, downcast=True)

        elif isinstance(arg, slice):
            df = DataFrame(index=self.index[arg])
            for k, col in self._data.items():
                df[k] = col[arg]
            df.columns = self.columns
            return df

        elif isinstance(
            arg,
            (
                list,
                cupy.ndarray,
                np.ndarray,
                pd.Series,
                Series,
                Index,
                pd.Index,
            ),
        ):
            mask = arg
            if isinstance(mask, list):
                mask = pd.Series(mask)
            if mask.dtype == "bool":
                return self._apply_boolean_mask(mask)
            else:
                return self._get_columns_by_label(mask)
        elif isinstance(arg, DataFrame):
            return self.mask(arg)
        else:
            msg = "__getitem__ on type {!r} is not supported"
            raise TypeError(msg.format(type(arg)))

    def mask(self, other):
        df = self.copy()
        for col in self.columns:
            if col in other.columns:
                if other[col].has_nulls:
                    raise ValueError("Column must have no nulls.")

                out_mask = bools_to_mask(other[col]._column)
            else:
                out_mask = create_null_mask(
                    len(self[col]), state=MaskState.ALL_NULL
                )
            df[col] = df[col].set_mask(out_mask)
        return df

    def __setitem__(self, arg, value):
        """Add/set column by *arg or DataFrame*
        """
        if isinstance(arg, DataFrame):
            # not handling set_item where arg = df & value = df
            if isinstance(value, DataFrame):
                msg = (
                    "__setitem__ with arg = {!r} and "
                    "value = {!r} is not supported"
                )
                raise TypeError(msg.format(type(value), type(arg)))
            else:
                for col_name in self._data:
                    scatter_map = arg[col_name]
                    if is_scalar(value):
                        value = utils.scalar_broadcast_to(value, len(self))
                    self._data[col_name][scatter_map] = column.as_column(
                        value
                    )[scatter_map]
        elif is_scalar(arg) or isinstance(arg, tuple):
            if isinstance(value, DataFrame):
                _setitem_with_dataframe(
                    input_df=self,
                    replace_df=value,
                    input_cols=[arg],
                    mask=None,
                )
            else:
                if arg in self._data:
                    if is_scalar(value):
                        value = utils.scalar_broadcast_to(value, len(self))
                    if len(self) == 0:
                        if isinstance(value, (pd.Series, Series)):
                            self._index = as_index(value.index)
                        elif len(value) > 0:
                            self._index = RangeIndex(start=0, stop=len(value))
                        value = column.as_column(value)
                        new_data = self._data.__class__()
                        for key in self._data:
                            if key == arg:
                                new_data[key] = value
                            else:
                                new_data[key] = column.column_empty_like(
                                    self._data[key],
                                    masked=True,
                                    newsize=len(value),
                                )
                        self._data = new_data
                    elif isinstance(value, (pd.Series, Series)):
                        value = Series(value)._align_to_index(
                            self._index, how="right", allow_non_unique=True
                        )
                    self._data[arg] = column.as_column(value)
                else:
                    # disc. with pandas here
                    # pandas raises key error here
                    self.insert(len(self._data), arg, value)

        elif isinstance(
            arg, (list, np.ndarray, pd.Series, Series, Index, pd.Index)
        ):
            mask = arg
            if isinstance(mask, list):
                mask = np.array(mask)

            if is_scalar(value):
                value = column.as_column(
                    utils.scalar_broadcast_to(value, len(self))
                )

            if mask.dtype == "bool":
                if isinstance(value, DataFrame):
                    _setitem_with_dataframe(
                        input_df=self,
                        replace_df=value,
                        input_cols=None,
                        mask=mask,
                    )
                else:
                    for col_name in self._data:
                        self._data[col_name][mask] = column.as_column(value)[
                            mask
                        ]
            else:
                if isinstance(value, DataFrame):
                    _setitem_with_dataframe(
                        input_df=self,
                        replace_df=value,
                        input_cols=arg,
                        mask=None,
                    )
                else:
                    for col in arg:
                        # we will raise a key error if col not in dataframe
                        # this behavior will make it
                        # consistent to pandas >0.21.0
                        self._data[col] = column.as_column(value)
        else:
            msg = "__setitem__ on type {!r} is not supported"
            raise TypeError(msg.format(type(arg)))

    def __delitem__(self, name):
        """
        Drop the given column by *name*.
        """
        self._drop_column(name)

    def __sizeof__(self):
        columns = sum(col.__sizeof__() for col in self._data.columns)
        index = self._index.__sizeof__()
        return columns + index

    def memory_usage(self, index=True, deep=False):
        ind = list(self.columns)
        sizes = [col._memory_usage(deep=deep) for col in self._data.columns]
        if index:
            ind.append("Index")
            sizes.append(self.index.memory_usage(deep=deep))
        return Series(sizes, index=ind)

    def __len__(self):
        """
        Returns the number of rows
        """
        return len(self.index)

    def __array_ufunc__(self, ufunc, method, *inputs, **kwargs):
        import cudf

        if method == "__call__" and hasattr(cudf, ufunc.__name__):
            func = getattr(cudf, ufunc.__name__)
            return func(self)
        else:
            return NotImplemented

    def __array_function__(self, func, types, args, kwargs):

        cudf_df_module = DataFrame
        cudf_series_module = Series

        for submodule in func.__module__.split(".")[1:]:
            # point cudf to the correct submodule
            if hasattr(cudf_df_module, submodule):
                cudf_df_module = getattr(cudf_df_module, submodule)
            else:
                return NotImplemented

        fname = func.__name__

        handled_types = [cudf_df_module, cudf_series_module]

        for t in types:
            if t not in handled_types:
                return NotImplemented

        if hasattr(cudf_df_module, fname):
            cudf_func = getattr(cudf_df_module, fname)
            # Handle case if cudf_func is same as numpy function
            if cudf_func is func:
                return NotImplemented
            else:
                return cudf_func(*args, **kwargs)
        else:
            return NotImplemented

    @property
    def empty(self):
        return not len(self)

    @property
    def values(self):

        return cupy.asarray(self.as_gpu_matrix())

    def _get_numeric_data(self):
        """ Return a dataframe with only numeric data types """
        columns = [
            c
            for c, dt in self.dtypes.items()
            if dt != object and not is_categorical_dtype(dt)
        ]
        return self[columns]

    def assign(self, **kwargs):
        """
        Assign columns to DataFrame from keyword arguments.

        Examples
        --------
        >>> import cudf
        >>> df = cudf.DataFrame()
        >>> df = df.assign(a=[0, 1, 2], b=[3, 4, 5])
        >>> print(df)
           a  b
        0  0  3
        1  1  4
        2  2  5
        """
        new = self.copy()
        for k, v in kwargs.items():
            new[k] = v
        return new

    def head(self, n=5):
        """
        Returns the first n rows as a new DataFrame

        Examples
        --------
        >>> import cudf
        >>> df = cudf.DataFrame()
        >>> df['key'] = [0, 1, 2, 3, 4]
        >>> df['val'] = [float(i + 10) for i in range(5)]  # insert column
        >>> print(df.head(2))
           key   val
        0    0  10.0
        1    1  11.0
        """
        return self.iloc[:n]

    def tail(self, n=5):
        """
        Returns the last n rows as a new DataFrame

        Examples
        --------
        >>> import cudf
        >>> df = cudf.DataFrame()
        >>> df['key'] = [0, 1, 2, 3, 4]
        >>> df['val'] = [float(i + 10) for i in range(5)]  # insert column
        >>> print(df.tail(2))
           key   val
        3    3  13.0
        4    4  14.0

        """
        if n == 0:
            return self.iloc[0:0]

        return self.iloc[-n:]

    def to_string(self):
        """
        Convert to string

        cuDF uses Pandas internals for efficient string formatting.
        Set formatting options using pandas string formatting options and
        cuDF objects will print identically to Pandas objects.

        cuDF supports `null/None` as a value in any column type, which
        is transparently supported during this output process.

        Examples
        --------
        >>> import cudf
        >>> df = cudf.DataFrame()
        >>> df['key'] = [0, 1, 2]
        >>> df['val'] = [float(i + 10) for i in range(3)]
        >>> df.to_string()
        '   key   val\\n0    0  10.0\\n1    1  11.0\\n2    2  12.0'
        """
        return self.__repr__()

    def __str__(self):
        return self.to_string()

    def astype(self, dtype, errors="raise", **kwargs):
        return self._apply_support_method(
            "astype", dtype=dtype, errors=errors, **kwargs
        )

    def _repr_pandas025_formatting(self, ncols, nrows, dtype=None):
        """
        With Pandas > 0.25 there are some new conditional formatting for some
        datatypes and column/row configurations. This fixes most of them in
        context to match the expected Pandas repr of the same content.

        Examples
        --------
        >>> gdf.__repr__()
            0   ...  19
        0   46  ...  48
        ..  ..  ...  ..
        19  40  ...  29

        [20 rows x 20 columns]

        >>> nrows, ncols = _repr_pandas025_formatting(2, 2, dtype="category")
        >>> pd.options.display.max_rows = nrows
        >>> pd.options.display.max_columns = ncols
        >>> gdf.__repr__()
             0  ...  19
        0   46  ...  48
        ..  ..  ...  ..
        19  40  ...  29

        [20 rows x 20 columns]
        """
        ncols = 1 if ncols in [0, 2] and dtype == "datetime64[ns]" else ncols
        ncols = (
            1
            if ncols == 0
            and nrows == 1
            and dtype in ["int8", "str", "category"]
            else ncols
        )
        ncols = (
            1
            if nrows == 1
            and dtype in ["int8", "int16", "int64", "str", "category"]
            else ncols
        )
        ncols = 0 if ncols == 2 else ncols
        ncols = 19 if ncols in [20, 21] else ncols
        return ncols, nrows

    def clean_renderable_dataframe(self, output):
        """
        the below is permissible: null in a datetime to_pandas() becomes
        NaT, which is then replaced with null in this processing step.
        It is not possible to have a mix of nulls and NaTs in datetime
        columns because we do not support NaT - pyarrow as_column
        preprocessing converts NaT input values from numpy or pandas into
        null.
        """
        output = output.to_pandas().__repr__().replace(" NaT", "null")
        lines = output.split("\n")

        if lines[-1].startswith("["):
            lines = lines[:-1]
            lines.append(
                "[%d rows x %d columns]" % (len(self), len(self.columns))
            )
        return "\n".join(lines)

    def get_renderable_dataframe(self):
        """
        takes rows and columns from pandas settings or estimation from size.
        pulls quadrents based off of some known parameters then style for
        multiindex as well producing an efficient representative string
        for printing with the dataframe.
        """
        nrows = np.max([pd.options.display.max_rows, 1])
        if pd.options.display.max_rows == 0:
            nrows = len(self)
        ncols = (
            pd.options.display.max_columns
            if pd.options.display.max_columns
            else pd.options.display.width / 2
        )

        if len(self) <= nrows and len(self.columns) <= ncols:
            output = self.copy(deep=False)
        else:
            left_cols = len(self.columns)
            right_cols = 0
            upper_rows = len(self)
            lower_rows = 0
            if len(self) > nrows and nrows > 0:
                upper_rows = int(nrows / 2.0) + 1
                lower_rows = upper_rows + (nrows % 2)
            if len(self.columns) > ncols:
                right_cols = len(self.columns) - int(ncols / 2.0) - 1
                left_cols = int(ncols / 2.0) + 1
            upper_left = self.head(upper_rows).iloc[:, :left_cols]
            upper_right = self.head(upper_rows).iloc[:, right_cols:]
            lower_left = self.tail(lower_rows).iloc[:, :left_cols]
            lower_right = self.tail(lower_rows).iloc[:, right_cols:]
            upper = cudf.concat([upper_left, upper_right], axis=1)
            lower = cudf.concat([lower_left, lower_right], axis=1)
            output = cudf.concat([upper, lower])

        for col in output._data:
            if (
                self._data[col].has_nulls
                and not self._data[col].dtype == "O"
                and not is_datetime_dtype(self._data[col].dtype)
            ):
                output[col] = output._data[col].astype("str").fillna("null")
            else:
                output[col] = output._data[col]

        return output

    def __repr__(self):
        output = self.get_renderable_dataframe()
        return self.clean_renderable_dataframe(output)

    def _repr_html_(self):
        lines = (
            self.get_renderable_dataframe()
            .to_pandas()
            ._repr_html_()
            .split("\n")
        )
        if lines[-2].startswith("<p>"):
            lines = lines[:-2]
            lines.append(
                "<p>%d rows × %d columns</p>" % (len(self), len(self.columns))
            )
            lines.append("</div>")
        return "\n".join(lines)

    def _repr_latex_(self):
        return self.get_renderable_dataframe().to_pandas()._repr_latex_()

    # unary, binary, rbinary, orderedcompare, unorderedcompare
    def _apply_op(self, fn, other=None, fill_value=None):
        result = DataFrame(index=self.index)

        def op(lhs, rhs):
            if fill_value is None:
                return getattr(lhs, fn)(rhs)
            else:
                return getattr(lhs, fn)(rhs, fill_value)

        if other is None:
            for col in self._data:
                result[col] = getattr(self[col], fn)()
            return result
        elif isinstance(other, Sequence):
            for k, col in enumerate(self._data):
                result[col] = getattr(self[col], fn)(other[k])
        elif isinstance(other, DataFrame):

            lhs, rhs = _align_indices(self, other)
            result.index = lhs.index
            max_num_rows = max(lhs.shape[0], rhs.shape[0])

            def fallback(col, fn):
                if fill_value is None:
                    return Series.from_masked_array(
                        data=rmm.device_array(max_num_rows, dtype="float64"),
                        mask=create_null_mask(
                            max_num_rows, state=MaskState.ALL_NULL
                        ),
                    ).set_index(col.index)
                else:
                    return getattr(col, fn)(fill_value)

            for col in lhs._data:
                if col not in rhs._data:
                    result[col] = fallback(lhs[col], fn)
            for col in rhs._data:
                if col in lhs._data:
                    result[col] = op(lhs[col], rhs[col])
                else:
                    result[col] = fallback(rhs[col], _reverse_op(fn))
        elif isinstance(other, Series):
            other_cols = other.to_pandas().to_dict()
            other_cols_keys = list(other_cols.keys())
            result_cols = list(self.columns)
            df_cols = list(result_cols)
            for new_col in other_cols.keys():
                if new_col not in result_cols:
                    result_cols.append(new_col)
            for col in result_cols:
                if col in df_cols and col in other_cols_keys:
                    l_opr = self[col]
                    r_opr = other_cols[col]
                else:
                    if col not in df_cols:
                        r_opr = other_cols[col]
                        l_opr = Series(
                            column_empty(
                                len(self), masked=True, dtype=other.dtype
                            )
                        )
                    if col not in other_cols_keys:
                        r_opr = None
                        l_opr = self[col]
                result[col] = op(l_opr, r_opr)

        elif isinstance(other, numbers.Number):
            for col in self._data:
                result[col] = op(self[col], other)
        else:
            raise NotImplementedError(
                "DataFrame operations with " + str(type(other)) + " not "
                "supported at this time."
            )
        return result

    def add(self, other, fill_value=None, axis=1):
        if axis != 1:
            raise NotImplementedError("Only axis=1 supported at this time.")
        return self._apply_op("add", other, fill_value)

    def __add__(self, other):
        return self._apply_op("__add__", other)

    def radd(self, other, fill_value=None, axis=1):
        if axis != 1:
            raise NotImplementedError("Only axis=1 supported at this time.")
        return self._apply_op("radd", other, fill_value)

    def __radd__(self, other):
        return self._apply_op("__radd__", other)

    def sub(self, other, fill_value=None, axis=1):
        if axis != 1:
            raise NotImplementedError("Only axis=1 supported at this time.")
        return self._apply_op("sub", other, fill_value)

    def __sub__(self, other):
        return self._apply_op("__sub__", other)

    def rsub(self, other, fill_value=None, axis=1):
        if axis != 1:
            raise NotImplementedError("Only axis=1 supported at this time.")
        return self._apply_op("rsub", other, fill_value)

    def __rsub__(self, other):
        return self._apply_op("__rsub__", other)

    def mul(self, other, fill_value=None, axis=1):
        if axis != 1:
            raise NotImplementedError("Only axis=1 supported at this time.")
        return self._apply_op("mul", other, fill_value)

    def __mul__(self, other):
        return self._apply_op("__mul__", other)

    def rmul(self, other, fill_value=None, axis=1):
        if axis != 1:
            raise NotImplementedError("Only axis=1 supported at this time.")
        return self._apply_op("rmul", other, fill_value)

    def __rmul__(self, other):
        return self._apply_op("__rmul__", other)

    def mod(self, other, fill_value=None, axis=1):
        if axis != 1:
            raise NotImplementedError("Only axis=1 supported at this time.")
        return self._apply_op("mod", other, fill_value)

    def __mod__(self, other):
        return self._apply_op("__mod__", other)

    def rmod(self, other, fill_value=None, axis=1):
        if axis != 1:
            raise NotImplementedError("Only axis=1 supported at this time.")
        return self._apply_op("rmod", other, fill_value)

    def __rmod__(self, other):
        return self._apply_op("__rmod__", other)

    def pow(self, other, fill_value=None, axis=1):
        if axis != 1:
            raise NotImplementedError("Only axis=1 supported at this time.")
        return self._apply_op("pow", other, fill_value)

    def __pow__(self, other):
        return self._apply_op("__pow__", other)

    def rpow(self, other, fill_value=None, axis=1):
        if axis != 1:
            raise NotImplementedError("Only axis=1 supported at this time.")
        return self._apply_op("rpow", other, fill_value)

    def __rpow__(self, other):
        return self._apply_op("__pow__", other)

    def floordiv(self, other, fill_value=None, axis=1):
        if axis != 1:
            raise NotImplementedError("Only axis=1 supported at this time.")
        return self._apply_op("floordiv", other, fill_value)

    def __floordiv__(self, other):
        return self._apply_op("__floordiv__", other)

    def rfloordiv(self, other, fill_value=None, axis=1):
        if axis != 1:
            raise NotImplementedError("Only axis=1 supported at this time.")
        return self._apply_op("rfloordiv", other, fill_value)

    def __rfloordiv__(self, other):
        return self._apply_op("__rfloordiv__", other)

    def truediv(self, other, fill_value=None, axis=1):
        if axis != 1:
            raise NotImplementedError("Only axis=1 supported at this time.")
        return self._apply_op("truediv", other, fill_value)

    def __truediv__(self, other):
        return self._apply_op("__truediv__", other)

    def rtruediv(self, other, fill_value=None, axis=1):
        if axis != 1:
            raise NotImplementedError("Only axis=1 supported at this time.")
        return self._apply_op("rtruediv", other, fill_value)

    def __rtruediv__(self, other):
        return self._apply_op("__rtruediv__", other)

    __div__ = __truediv__

    def __and__(self, other):
        return self._apply_op("__and__", other)

    def __or__(self, other):
        return self._apply_op("__or__", other)

    def __xor__(self, other):
        return self._apply_op("__xor__", other)

    def __eq__(self, other):
        return self._apply_op("__eq__", other)

    def __ne__(self, other):
        return self._apply_op("__ne__", other)

    def __lt__(self, other):
        return self._apply_op("__lt__", other)

    def __le__(self, other):
        return self._apply_op("__le__", other)

    def __gt__(self, other):
        return self._apply_op("__gt__", other)

    def __ge__(self, other):
        return self._apply_op("__ge__", other)

    def __invert__(self):
        return self._apply_op("__invert__")

    def __neg__(self):
        return self._apply_op("__neg__")

    def __abs__(self):
        return self._apply_op("__abs__")

    def __iter__(self):
        return iter(self.columns)

    def equals(self, other):
        for col in self.columns:
            if col not in other.columns:
                return False
            if not self[col].equals(other[col]):
                return False
        if not self.index.equals(other.index):
            return False
        return True

    def iteritems(self):
        """ Iterate over column names and series pairs """
        for k in self:
            yield (k, self[k])

    @property
    def loc(self):
        """
        Selecting rows and columns by label or boolean mask.

        Examples
        --------

        DataFrame with string index.

        >>> print(df)
           a  b
        a  0  5
        b  1  6
        c  2  7
        d  3  8
        e  4  9

        Select a single row by label.

        >>> print(df.loc['a'])
        a    0
        b    5
        Name: a, dtype: int64

        Select multiple rows and a single column.

        >>> print(df.loc[['a', 'c', 'e'], 'b'])
        a    5
        c    7
        e    9
        Name: b, dtype: int64

        Selection by boolean mask.

        >>> print(df.loc[df.a > 2])
           a  b
        d  3  8
        e  4  9

        Setting values using loc.

        >>> df.loc[['a', 'c', 'e'], 'a'] = 0
        >>> print(df)
           a  b
        a  0  5
        b  1  6
        c  0  7
        d  3  8
        e  0  9

        See also
        --------
        DataFrame.iloc
        """
        return _DataFrameLocIndexer(self)

    @property
    def iloc(self):
        """
        Selecting rows and column by position.

        Examples
        --------
        >>> df = DataFrame([('a', list(range(20))),
        ...                 ('b', list(range(20))),
        ...                 ('c', list(range(20)))])

        Select a single row using an integer index.

        >>> print(df.iloc[1])
        a    1
        b    1
        c    1

        Select multiple rows using a list of integers.

        >>> print(df.iloc[[0, 2, 9, 18]])
              a    b    c
         0    0    0    0
         2    2    2    2
         9    9    9    9
        18   18   18   18

        Select rows using a slice.

        >>> print(df.iloc[3:10:2])
             a    b    c
        3    3    3    3
        5    5    5    5
        7    7    7    7
        9    9    9    9

        Select both rows and columns.

        >>> print(df.iloc[[1, 3, 5, 7], 2])
        1    1
        3    3
        5    5
        7    7
        Name: c, dtype: int64

        Setting values in a column using iloc.

        >>> df.iloc[:4] = 0
        >>> print(df)
           a  b  c
        0  0  0  0
        1  0  0  0
        2  0  0  0
        3  0  0  0
        4  4  4  4
        5  5  5  5
        6  6  6  6
        7  7  7  7
        8  8  8  8
        9  9  9  9
        [10 more rows]

        See also
        --------
        DataFrame.loc
        """
        return _DataFrameIlocIndexer(self)

    def iat(self):
        """
        Alias for ``DataFrame.iloc``; provided for compatibility with Pandas.
        """
        return self.iloc

    def at(self):
        """
        Alias for ``DataFrame.loc``; provided for compatibility with Pandas.
        """
        return self.loc

    @property
    def columns(self):
        """Returns a tuple of columns
        """
        return self._data.to_pandas_index()

    @columns.setter
    def columns(self, columns):
        if isinstance(columns, (cudf.MultiIndex, cudf.Index)):
            columns = columns.to_pandas()
        if columns is None:
            columns = pd.Index(range(len(self._data.columns)))
        is_multiindex = isinstance(columns, pd.MultiIndex)

        if not isinstance(columns, pd.Index):
            columns = pd.Index(columns, tupleize_cols=is_multiindex)

        if not len(columns) == len(self.columns):
            raise ValueError(
                f"Length mismatch: expected {len(self.columns)} elements ,"
                f"got {len(columns)} elements"
            )
        self._data = ColumnAccessor(
            dict(zip(columns, self._data.columns)),
            multiindex=is_multiindex,
            level_names=columns.names,
        )

    def _rename_columns(self, new_names):
        old_cols = iter(self._data.names)
        l_old_cols = len(self._data)
        l_new_cols = len(new_names)
        if l_new_cols != l_old_cols:
            msg = (
                f"Length of new column names: {l_new_cols} does not "
                "match length of previous column names: {l_old_cols}"
            )
            raise ValueError(msg)

        mapper = dict(zip(old_cols, new_names))
        self.rename(mapper=mapper, inplace=True)

    @property
    def index(self):
        """Returns the index of the DataFrame
        """
        return self._index

    @index.setter
    def index(self, value):
        if isinstance(value, cudf.core.multiindex.MultiIndex):
            if len(self._data) > 0 and len(value) != len(self):
                msg = (
                    f"Length mismatch: Expected axis has "
                    "%d elements, new values "
                    "have %d elements" % (len(self), len(value))
                )
                raise ValueError(msg)
            self._index = value
            return

        new_length = len(value)
        old_length = len(self._index)

        if len(self._data) > 0 and new_length != old_length:
            msg = (
                f"Length mismatch: Expected axis has "
                "%d elements, new values "
                "have %d elements" % (old_length, new_length)
            )
            raise ValueError(msg)

        # try to build an index from generic _index
        idx = as_index(value)
        self._index = idx

    def reindex(
        self, labels=None, axis=0, index=None, columns=None, copy=True
    ):
        """Return a new DataFrame whose axes conform to a new index

        ``DataFrame.reindex`` supports two calling conventions
        * ``(index=index_labels, columns=column_names)``
        * ``(labels, axis={0 or 'index', 1 or 'columns'})``

        Parameters
        ----------
        labels : Index, Series-convertible, optional, default None
        axis : {0 or 'index', 1 or 'columns'}, optional, default 0
        index : Index, Series-convertible, optional, default None
            Shorthand for ``df.reindex(labels=index_labels, axis=0)``
        columns : array-like, optional, default None
            Shorthand for ``df.reindex(labels=column_names, axis=1)``
        copy : boolean, optional, default True

        Returns
        -------
        A DataFrame whose axes conform to the new index(es)

        Examples
        --------
        >>> import cudf
        >>> df = cudf.DataFrame()
        >>> df['key'] = [0, 1, 2, 3, 4]
        >>> df['val'] = [float(i + 10) for i in range(5)]
        >>> df_new = df.reindex(index=[0, 3, 4, 5],
                                columns=['key', 'val', 'sum'])
        >>> print(df)
           key   val
        0    0  10.0
        1    1  11.0
        2    2  12.0
        3    3  13.0
        4    4  14.0
        >>> print(df_new)
           key   val  sum
        0    0  10.0  NaN
        3    3  13.0  NaN
        4    4  14.0  NaN
        5   -1   NaN  NaN
        """

        if labels is None and index is None and columns is None:
            return self.copy(deep=copy)

        df = self
        cols = columns
        original_cols = df._data
        dtypes = OrderedDict(df.dtypes)
        idx = labels if index is None and axis in (0, "index") else index
        cols = labels if cols is None and axis in (1, "columns") else cols
        df = df if cols is None else df[list(set(df.columns) & set(cols))]

        if idx is not None:
            idx = idx if isinstance(idx, Index) else as_index(idx)
            if df.index.dtype != idx.dtype:
                cols = cols if cols is not None else list(df.columns)
                df = DataFrame()
            else:
                df = DataFrame(None, idx).join(df, how="left", sort=True)
                # double-argsort to map back from sorted to unsorted positions
                df = df.take(idx.argsort(True).argsort(True))

        idx = idx if idx is not None else df.index
        names = cols if cols is not None else list(df.columns)

        length = len(idx)
        cols = OrderedDict()

        for name in names:
            if name in df:
                cols[name] = df._data[name].copy(deep=copy)
            else:
                dtype = dtypes.get(name, np.float64)
                col = original_cols.get(name, Series(dtype=dtype)._column)
                col = column.column_empty_like(
                    col, dtype=dtype, masked=True, newsize=length
                )
                cols[name] = col

        return DataFrame(cols, idx)

    def set_index(self, index, drop=True):
        """Return a new DataFrame with a new index

        Parameters
        ----------
        index : Index, Series-convertible, str, or list of str
            Index : the new index.
            Series-convertible : values for the new index.
            str : name of column to be used as series
            list of str : name of columns to be converted to a MultiIndex
        drop : boolean
            whether to drop corresponding column for str index argument
        """
        # When index is a list of column names
        if isinstance(index, list):
            if len(index) > 1:
                df = self.copy(deep=False)
                if drop:
                    df = df.drop(columns=index)
                return df.set_index(
                    cudf.MultiIndex.from_frame(self[index], names=index)
                )
            index = index[0]  # List contains single item

        # When index is a column name
        if isinstance(index, str):
            df = self.copy(deep=False)
            if drop:
                df._drop_column(index)
            return df.set_index(self[index])
        # Otherwise
        else:
            index = index if isinstance(index, Index) else as_index(index)
            df = self.copy(deep=False)
            df.index = index
            return df

    def reset_index(self, drop=False, inplace=False):
        if inplace:
            result = self
        else:
            result = self.copy()
        index_columns = self.index._data.columns
        if all(name is None for name in self.index.names):
            if isinstance(self.index, cudf.MultiIndex):
                names = tuple(
                    f"level_{i}" for i, _ in enumerate(self.index.names)
                )
            else:
                names = ("index",)
        else:
            names = self.index.names

        if not drop:
            for name, index_column in zip(
                reversed(names), reversed(index_columns)
            ):
                result.insert(0, name, index_column)
        result.index = RangeIndex(len(self))
        if inplace:
            return
        else:
            return result

    def take(self, positions):
        """
        Return a new DataFrame containing the rows specified by *positions*

        Parameters
        ----------
        positions : array-like
            Integer or boolean array-like specifying the rows of the output.
            If integer, each element represents the integer index of a row.
            If boolean, *positions* must be of the same length as *self*,
            and represents a boolean mask.

        Returns
        -------
        out : DataFrame
            New DataFrame

        Examples
        --------
        >>> a = cudf.DataFrame({'a': [1.0, 2.0, 3.0],
                                'b': pd.Series(['a', 'b', 'c'])})
        >>> a.take([0, 2, 2])
             a  b
        0  1.0  a
        2  3.0  c
        2  3.0  c
        >>> a.take([True, False, True])
             a  b
        0  1.0  a
        2  3.0  c
        """
        positions = as_column(positions)
        if pd.api.types.is_bool_dtype(positions):
            return self._apply_boolean_mask(positions)
        out = self._gather(positions)
        out.columns = self.columns
        return out

<<<<<<< HEAD
    def _take_columns(self, positions):
        positions = Series(positions)
        columns = self.columns
        column_values = list(self._data.values())

        result = DataFrame()
        for idx in range(len(positions)):
            if isinstance(columns, cudf.MultiIndex):
                colname = positions[idx]
            else:
                colname = columns[positions[idx]]
            if len(self) == 0:
                if self.dtypes[idx] != "object":
                    result[colname] = as_column([], dtype=self.dtypes[idx])
                else:
                    result[colname] = as_column([])
            else:
                result[colname] = column_values[positions[idx]]

        result.index = self._index
        if isinstance(columns, cudf.MultiIndex):
            columns = columns.take(positions)
        else:
            columns = columns.take(positions.to_pandas())
        result.columns = columns
        return result

=======
>>>>>>> ad36bdd1
    def copy(self, deep=True):
        """
        Returns a copy of this dataframe

        Parameters
        ----------
        deep: bool
           Make a full copy of Series columns and Index at the GPU level, or
           create a new allocation with references.
        """
        data = OrderedDict()

        if deep:
            index = self._index.copy(deep)
            for k in self._data:
                data[k] = self._data[k].copy(deep)
        else:
            index = self._index
            for k in self._data:
                data[k] = self._data[k]

        out = DataFrame(data=data, columns=self.columns.copy(deep=deep))
        out.index = index
        return out

    def __copy__(self):
        return self.copy(deep=True)

    def __deepcopy__(self, memo={}):
        """
        Parameters
        ----------
        memo, default None
            Standard signature. Unused
        """
        if memo is None:
            memo = {}
        return self.copy(deep=True)

    def __reduce__(self):
        return (DataFrame, (self._data, self.index))

    def insert(self, loc, name, value):
        """ Add a column to DataFrame at the index specified by loc.

        Parameters
        ----------
        loc : int
            location to insert by index, cannot be greater then num columns + 1
        name : number or string
            name or label of column to be inserted
        value : Series or array-like
        """
        num_cols = len(self._data)
        if name in self._data:
            raise NameError("duplicated column name {!r}".format(name))

        if loc < 0:
            loc = num_cols + loc + 1

        if not (0 <= loc <= num_cols):
            raise ValueError(
                "insert location must be within range {}, {}".format(
                    -(num_cols + 1) * (num_cols > 0), num_cols * (num_cols > 0)
                )
            )

        if is_scalar(value):
            value = utils.scalar_broadcast_to(value, len(self))

        if len(self) == 0:
            if isinstance(value, (pd.Series, Series)):
                self._index = as_index(value.index)
            elif len(value) > 0:
                self._index = RangeIndex(start=0, stop=len(value))
                new_data = self._data.__class__()
                if num_cols != 0:
                    for col_name in self._data:
                        new_data[col_name] = column.column_empty_like(
                            self._data[col_name],
                            masked=True,
                            newsize=len(value),
                        )
                self._data = new_data
        elif isinstance(value, (pd.Series, Series)):
            value = Series(value)._align_to_index(self._index, how="right")

        value = column.as_column(value)

        self._data.insert(name, value, loc=loc)

    def add_column(self, name, data, forceindex=False):
        """Add a column

        Parameters
        ----------
        name : str
            Name of column to be added.
        data : Series, array-like
            Values to be added.
        """

        warnings.warn(
            "`add_column` will be removed in the future. Use `.insert`",
            DeprecationWarning,
        )

        if name in self._data:
            raise NameError("duplicated column name {!r}".format(name))

        if isinstance(data, GeneratorType):
            data = Series(data)

        self.insert(len(self.columns), name, data)

    def drop(
        self,
        labels=None,
        axis=None,
        columns=None,
        errors="raise",
        inplace=False,
    ):
        """Drop column(s)

        Parameters
        ----------
        labels : str or sequence of strings
            Name of column(s) to be dropped.
        axis : {0 or 'index', 1 or 'columns'}, default 0
            Only axis=1 is currently supported.
        columns: array of column names, the same as using labels and axis=1
        errors : {'ignore', 'raise'}, default 'raise'
            This parameter is currently ignored.
        inplace : bool, default False
            If True, do operation inplace and return `self`.

        Returns
        -------
        A dataframe without dropped column(s)

        Examples
        --------
        >>> import cudf
        >>> df = cudf.DataFrame()
        >>> df['key'] = [0, 1, 2, 3, 4]
        >>> df['val'] = [float(i + 10) for i in range(5)]
        >>> df_new = df.drop('val')
        >>> print(df)
           key   val
        0    0  10.0
        1    1  11.0
        2    2  12.0
        3    3  13.0
        4    4  14.0
        >>> print(df_new)
           key
        0    0
        1    1
        2    2
        3    3
        4    4
        """
        if axis == 0 and labels is not None:
            raise NotImplementedError("Can only drop columns, not rows")
        if errors != "raise":
            raise NotImplementedError("errors= keyword not implemented")
        if labels is None and columns is None:
            raise ValueError(
                "Need to specify at least one of 'labels' or 'columns'"
            )
        if labels is not None and columns is not None:
            raise ValueError("Cannot specify both 'labels' and 'columns'")

        if labels is not None:
            target = labels
        else:
            target = columns

        columns = (
            [target]
            if isinstance(target, (str, numbers.Number))
            else list(target)
        )
        if inplace:
            outdf = self
        else:
            outdf = self.copy()
        for c in columns:
            outdf._drop_column(c)
        return outdf

    def drop_column(self, name):
        """Drop a column by *name*
        """
        warnings.warn(
            "The drop_column method is deprecated. "
            "Use the drop method instead.",
            DeprecationWarning,
        )
        self._drop_column(name)

    def _drop_column(self, name):
        """Drop a column by *name*
        """
        if name not in self._data:
            raise NameError("column {!r} does not exist".format(name))
        del self._data[name]

    def drop_duplicates(self, subset=None, keep="first", inplace=False):
        """
        Return DataFrame with duplicate rows removed, optionally only
        considering certain subset of columns.
        """
        outdf = super().drop_duplicates(subset=subset, keep=keep)

        return self._mimic_inplace(outdf, inplace=inplace)

    def _mimic_inplace(self, result, inplace=False):
        if inplace:
            self._data = result._data
            self._index = result._index
        else:
            return result

    def pop(self, item):
        """Return a column and drop it from the DataFrame.
        """
        popped = self[item]
        del self[item]
        return popped

    def rename(self, mapper=None, columns=None, copy=True, inplace=False):
        """
        Alter column labels.

        Function / dict values must be unique (1-to-1). Labels not contained in
        a dict / Series will be left as-is. Extra labels listed don’t throw an
        error.

        Parameters
        ----------
        mapper, columns : dict-like or function, optional
            dict-like or functions transformations to apply to
            the column axis' values.
        copy : boolean, default True
            Also copy underlying data
        inplace: boolean, default False
            Return new DataFrame.  If True, assign columns without copy

        Returns
        -------
        DataFrame

        Notes
        -----
        Difference from pandas:
          * Support axis='columns' only.
          * Not supporting: index, level

        Rename will not overwite column names. If a list with duplicates it
        passed, column names will be postfixed.
        """
        # Pandas defaults to using columns over mapper
        if columns:
            mapper = columns

        out = DataFrame(index=self.index)
        if isinstance(mapper, Mapping):
            postfix = 1
            # It is possible for DataFrames with a MultiIndex columns object
            # to have columns with the same name. The followig use of
            # _cols.items and ("cudf_"... allows the use of rename in this case
            for key, col in self._data.items():
                if key in mapper:
                    if mapper[key] in out.columns:
                        out_column = mapper[key] + ("cudf_" + str(postfix),)
                        postfix += 1
                    else:
                        out_column = mapper[key]
                    out[out_column] = col
                else:
                    out[key] = col
        elif callable(mapper):
            for col in self.columns:
                out[mapper(col)] = self[col]

        if inplace:
            self._data = out._data
        else:
            return out.copy(deep=copy)

    def nans_to_nulls(self):
        """
        Convert nans (if any) to nulls.
        """
        df = self.copy()
        for col in df.columns:
            df[col] = df[col].nans_to_nulls()
        return df

    @classmethod
    def _concat(cls, objs, axis=0, ignore_index=False):

        libcudf.nvtx.nvtx_range_push("CUDF_CONCAT", "orange")

        if ignore_index:
            index = RangeIndex(sum(map(len, objs)))
        elif isinstance(objs[0].index, cudf.core.multiindex.MultiIndex):
            index = cudf.core.multiindex.MultiIndex._concat(
                [o.index for o in objs]
            )
        else:
            index = Index._concat([o.index for o in objs])

        # Currently we only support sort = False
        # Change below when we want to support sort = True
        # below functions as an ordered set
        all_columns_ls = [col for o in objs for col in o.columns]
        unique_columns_ordered_ls = OrderedDict.fromkeys(all_columns_ls).keys()

        # Concatenate cudf.series for all columns

        data = {
            i: Series._concat(
                [
                    o[c]
                    if c in o.columns
                    else utils.get_null_series(size=len(o), dtype=np.bool)
                    for o in objs
                ],
                index=index,
            )
            for i, c in enumerate(unique_columns_ordered_ls)
        }

        out = cls(data)

        out.index = index

        if isinstance(objs[0].columns, pd.MultiIndex):
            out.columns = objs[0].columns
        else:
            out.columns = unique_columns_ordered_ls

        libcudf.nvtx.nvtx_range_pop()
        return out

    def as_gpu_matrix(self, columns=None, order="F"):
        """Convert to a matrix in device memory.

        Parameters
        ----------
        columns : sequence of str
            List of a column names to be extracted.  The order is preserved.
            If None is specified, all columns are used.
        order : 'F' or 'C'
            Optional argument to determine whether to return a column major
            (Fortran) matrix or a row major (C) matrix.

        Returns
        -------
        A (nrow x ncol) numpy ndarray in "F" order.
        """
        if columns is None:
            columns = self.columns

        cols = [self._data[k] for k in columns]
        ncol = len(cols)
        nrow = len(self)
        if ncol < 1:
            raise ValueError("require at least 1 column")
        if nrow < 1:
            raise ValueError("require at least 1 row")
        if any(
            (is_categorical_dtype(c) or np.issubdtype(c, np.dtype("object")))
            for c in cols
        ):
            raise TypeError("non-numeric data not yet supported")
        dtype = np.find_common_type(cols, [])
        for k, c in self._data.items():
            if c.has_nulls:
                errmsg = (
                    "column {!r} has null values. "
                    "hint: use .fillna() to replace null values"
                )
                raise ValueError(errmsg.format(k))

        if order == "F":
            matrix = rmm.device_array(
                shape=(nrow, ncol), dtype=dtype, order=order
            )
            for colidx, inpcol in enumerate(cols):
                dense = inpcol.astype(dtype).to_gpu_array(fillna="pandas")
                matrix[:, colidx].copy_to_device(dense)
        elif order == "C":
            matrix = cudautils.row_matrix(cols, nrow, ncol, dtype)
        else:
            errmsg = (
                "order parameter should be 'C' for row major or 'F' for"
                "column major GPU matrix"
            )
            raise ValueError(errmsg.format(k))
        return matrix

    def as_matrix(self, columns=None):
        """Convert to a matrix in host memory.

        Parameters
        ----------
        columns : sequence of str
            List of a column names to be extracted.  The order is preserved.
            If None is specified, all columns are used.

        Returns
        -------
        A (nrow x ncol) numpy ndarray in "F" order.
        """
        return self.as_gpu_matrix(columns=columns).copy_to_host()

    def one_hot_encoding(
        self, column, prefix, cats, prefix_sep="_", dtype="float64"
    ):
        """
        Expand a column with one-hot-encoding.

        Parameters
        ----------

        column : str
            the source column with binary encoding for the data.
        prefix : str
            the new column name prefix.
        cats : sequence of ints
            the sequence of categories as integers.
        prefix_sep : str
            the separator between the prefix and the category.
        dtype :
            the dtype for the outputs; defaults to float64.

        Returns
        -------

        a new dataframe with new columns append for each category.

        Examples
        --------
        >>> import pandas as pd
        >>> import cudf
        >>> pet_owner = [1, 2, 3, 4, 5]
        >>> pet_type = ['fish', 'dog', 'fish', 'bird', 'fish']
        >>> df = pd.DataFrame({'pet_owner': pet_owner, 'pet_type': pet_type})
        >>> df.pet_type = df.pet_type.astype('category')

        Create a column with numerically encoded category values

        >>> df['pet_codes'] = df.pet_type.cat.codes
        >>> gdf = cudf.from_pandas(df)

        Create the list of category codes to use in the encoding

        >>> codes = gdf.pet_codes.unique()
        >>> gdf.one_hot_encoding('pet_codes', 'pet_dummy', codes).head()
          pet_owner  pet_type  pet_codes  pet_dummy_0  pet_dummy_1  pet_dummy_2
        0         1      fish          2          0.0          0.0          1.0
        1         2       dog          1          0.0          1.0          0.0
        2         3      fish          2          0.0          0.0          1.0
        3         4      bird          0          1.0          0.0          0.0
        4         5      fish          2          0.0          0.0          1.0
        """
        if hasattr(cats, "to_pandas"):
            cats = cats.to_pandas()
        else:
            cats = pd.Series(cats)

        newnames = [prefix_sep.join([prefix, str(cat)]) for cat in cats]
        newcols = self[column].one_hot_encoding(cats=cats, dtype=dtype)
        outdf = self.copy()
        for name, col in zip(newnames, newcols):
            outdf.insert(len(outdf._data), name, col)
        return outdf

    def label_encoding(
        self, column, prefix, cats, prefix_sep="_", dtype=None, na_sentinel=-1
    ):
        """Encode labels in a column with label encoding.

        Parameters
        ----------
        column : str
            the source column with binary encoding for the data.
        prefix : str
            the new column name prefix.
        cats : sequence of ints
            the sequence of categories as integers.
        prefix_sep : str
            the separator between the prefix and the category.
        dtype :
            the dtype for the outputs; see Series.label_encoding
        na_sentinel : number
            Value to indicate missing category.
        Returns
        -------
        a new dataframe with a new column append for the coded values.
        """

        newname = prefix_sep.join([prefix, "labels"])
        newcol = self[column].label_encoding(
            cats=cats, dtype=dtype, na_sentinel=na_sentinel
        )
        outdf = self.copy()
        outdf.insert(len(outdf._data), newname, newcol)

        return outdf

    def argsort(self, ascending=True, na_position="last"):
        return get_sorted_inds(
            self, ascending=ascending, na_position=na_position
        )

    def sort_index(self, ascending=True):
        """Sort by the index
        """
        return self.take(self.index.argsort(ascending=ascending))

    def sort_values(self, by, ascending=True, na_position="last"):
        """

        Sort by the values row-wise.

        Parameters
        ----------
        by : str or list of str
            Name or list of names to sort by.
        ascending : bool or list of bool, default True
            Sort ascending vs. descending. Specify list for multiple sort
            orders. If this is a list of bools, must match the length of the
            by.
        na_position : {‘first’, ‘last’}, default ‘last’
            'first' puts nulls at the beginning, 'last' puts nulls at the end
        Returns
        -------
        sorted_obj : cuDF DataFrame

        Notes
        -----
        Difference from pandas:
          * Support axis='index' only.
          * Not supporting: inplace, kind

        Examples
        --------
        >>> import cudf
        >>> a = ('a', [0, 1, 2])
        >>> b = ('b', [-3, 2, 0])
        >>> df = cudf.DataFrame([a, b])
        >>> print(df.sort_values('b'))
           a  b
        0  0 -3
        2  2  0
        1  1  2
        """
        # argsort the `by` column
        return self.take(
            self[by].argsort(ascending=ascending, na_position=na_position)
        )

    def nlargest(self, n, columns, keep="first"):
        """Get the rows of the DataFrame sorted by the n largest value of *columns*

        Notes
        -----
        Difference from pandas:
        * Only a single column is supported in *columns*
        """
        return self._n_largest_or_smallest("nlargest", n, columns, keep)

    def nsmallest(self, n, columns, keep="first"):
        """Get the rows of the DataFrame sorted by the n smallest value of *columns*

        Difference from pandas:
        * Only a single column is supported in *columns*
        """
        return self._n_largest_or_smallest("nsmallest", n, columns, keep)

    def _n_largest_or_smallest(self, method, n, columns, keep):
        # Get column to operate on
        if not isinstance(columns, str):
            [column] = columns
        else:
            column = columns
        if not (0 <= n <= len(self)):
            raise ValueError("n out-of-bound")
        col = self[column].reset_index(drop=True)
        # Operate
        sorted_series = getattr(col, method)(n=n, keep=keep)
        df = DataFrame()
        new_positions = sorted_series.index.gpu_values
        for k in self.columns:
            if k == column:
                df[k] = sorted_series
            else:
                df[k] = self[k].reset_index(drop=True).take(new_positions)
        return df.set_index(self.index.take(new_positions))

    def transpose(self):
        """Transpose index and columns.

        Returns
        -------
        a new (ncol x nrow) dataframe. self is (nrow x ncol)

        Notes
        -----
        Difference from pandas:
        Not supporting *copy* because default and only behaviour is copy=True
        """
        # Never transpose a MultiIndex - remove the existing columns and
        # replace with a RangeIndex. Afterward, reassign.
        columns = self.index.copy(deep=False)
        index = self.columns.copy(deep=False)
        if self._num_columns == 0 or self._num_rows == 0:
            return DataFrame(index=index, columns=columns)
        # Cython renames the columns to the range [0...ncols]
        result = self.__class__._from_table(
            libcudfxx.transpose.transpose(self)
        )
        # Set the old column names as the new index
        result._index = as_index(index)
        # Set the old index as the new column names
        result.columns = columns
        return result

    @property
    def T(self):
        return self.transpose()

    def melt(self, **kwargs):
        """Unpivots a DataFrame from wide format to long format,
        optionally leaving identifier variables set.

        Parameters
        ----------
        frame : DataFrame
        id_vars : tuple, list, or ndarray, optional
            Column(s) to use as identifier variables.
            default: None
        value_vars : tuple, list, or ndarray, optional
            Column(s) to unpivot.
            default: all columns that are not set as `id_vars`.
        var_name : scalar
            Name to use for the `variable` column.
            default: frame.columns.name or 'variable'
        value_name : str
            Name to use for the `value` column.
            default: 'value'

        Returns
        -------
        out : DataFrame
            Melted result
        """
        from cudf.core.reshape import melt

        return melt(self, **kwargs)

    def _typecast_before_merge(self, lhs, rhs, left_on, right_on, how):
        def casting_rules(lhs, rhs, dtype_l, dtype_r, how):
            cast_warn = "can't safely cast column {} from {} with type \
                         {} to {}, upcasting to {}"
            ctgry_err = "can't implicitly cast column {0} to categories \
                         from {1} during {1} join"

            rtn = None
            if pd.api.types.is_dtype_equal(dtype_l, dtype_r):
                rtn = dtype_l
            elif is_categorical_dtype(dtype_l) and is_categorical_dtype(
                dtype_r
            ):
                raise TypeError("Left and right categories must be the same.")
            elif how == "left":

                check_col = rhs._data[rcol].fillna(0)
                if not check_col.can_cast_safely(dtype_l):
                    rtn = casting_rules(lhs, rhs, dtype_l, dtype_r, "inner")
                    warnings.warn(
                        cast_warn.format(rcol, "right", dtype_r, dtype_l, rtn)
                    )
                else:
                    rtn = dtype_l
            elif how == "right":
                check_col = lhs._data[lcol].fillna(0)
                if not check_col.can_cast_safely(dtype_r):
                    rtn = casting_rules(lhs, rhs, dtype_l, dtype_r, "inner")
                    warnings.warn(
                        cast_warn.format(lcol, "left", dtype_l, dtype_r, rtn)
                    )
                else:
                    rtn = dtype_r

            elif is_categorical_dtype(dtype_l):
                if how == "right":
                    raise ValueError(ctgry_err.format(rcol, "right"))

                rtn = lhs[lcol].cat.categories.dtype
                to_categorical.append(lcol)
                lhs[lcol + "_codes"] = lhs[lcol].cat.codes
            elif is_categorical_dtype(dtype_r):
                if how == "left":
                    raise ValueError(ctgry_err.format(lcol, "left"))
                rtn = rhs[rcol].cat.categories.dtype
                to_categorical.append(rcol)
                rhs[rcol + "_codes"] = rhs[rcol].cat.codes
            elif how in ["inner", "outer"]:
                if (np.issubdtype(dtype_l, np.number)) and (
                    np.issubdtype(dtype_r, np.number)
                ):
                    if dtype_l.kind == dtype_r.kind:
                        # both ints or both floats
                        rtn = max(dtype_l, dtype_r)
                    else:
                        rtn = np.find_common_type([], [dtype_l, dtype_r])
                elif is_datetime_dtype(dtype_l) and is_datetime_dtype(dtype_r):
                    rtn = max(dtype_l, dtype_r)
            return rtn

        left_on = sorted(left_on)
        right_on = sorted(right_on)
        to_categorical = []
        for lcol, rcol in zip(left_on, right_on):
            if (lcol not in lhs._data) or (rcol not in rhs._data):
                # probably wrong columns specified, let libcudf error
                continue

            dtype_l = lhs._data[lcol].dtype
            dtype_r = rhs._data[rcol].dtype
            if pd.api.types.is_dtype_equal(dtype_l, dtype_r):
                continue

            to_dtype = casting_rules(lhs, rhs, dtype_l, dtype_r, how)

            if to_dtype is not None:
                lhs[lcol] = lhs[lcol].astype(to_dtype)
                rhs[rcol] = rhs[rcol].astype(to_dtype)

        return lhs, rhs, to_categorical

    def merge(
        self,
        right,
        on=None,
        how="inner",
        left_on=None,
        right_on=None,
        left_index=False,
        right_index=False,
        sort=False,
        lsuffix=None,
        rsuffix=None,
        type="",
        method="hash",
        indicator=False,
        suffixes=("_x", "_y"),
    ):
        """Merge GPU DataFrame objects by performing a database-style join
        operation by columns or indexes.

        Parameters
        ----------
        right : DataFrame
        on : label or list; defaults to None
            Column or index level names to join on. These must be found in
            both DataFrames.

            If on is None and not merging on indexes then
            this defaults to the intersection of the columns
            in both DataFrames.
        how : {‘left’, ‘outer’, ‘inner’}, default ‘inner’
            Type of merge to be performed.

            - left : use only keys from left frame, similar to a SQL left
              outer join; preserve key order.
            - right : not supported.
            - outer : use union of keys from both frames, similar to a SQL
              full outer join; sort keys lexicographically.
            - inner: use intersection of keys from both frames, similar to
              a SQL inner join; preserve the order of the left keys.
        left_on : label or list, or array-like
            Column or index level names to join on in the left DataFrame.
            Can also be an array or list of arrays of the length of the
            left DataFrame. These arrays are treated as if they are columns.
        right_on : label or list, or array-like
            Column or index level names to join on in the right DataFrame.
            Can also be an array or list of arrays of the length of the
            right DataFrame. These arrays are treated as if they are columns.
        left_index : bool, default False
            Use the index from the left DataFrame as the join key(s).
        right_index : bool, default False
            Use the index from the right DataFrame as the join key.
        sort : bool, default False
            Sort the join keys lexicographically in the result DataFrame.
            If False, the order of the join keys depends on the join type
            (see the `how` keyword).
        suffixes: Tuple[str, str], defaults to ('_x', '_y')
            Suffixes applied to overlapping column names on the left and right
            sides
        method : {‘hash’, ‘sort’}, default ‘hash’
            The implementation method to be used for the operation.

        Returns
        -------
        merged : DataFrame

        Examples
        --------
        >>> import cudf
        >>> df_a = cudf.DataFrame()
        >>> df_a['key'] = [0, 1, 2, 3, 4]
        >>> df_a['vals_a'] = [float(i + 10) for i in range(5)]
        >>> df_b = cudf.DataFrame()
        >>> df_b['key'] = [1, 2, 4]
        >>> df_b['vals_b'] = [float(i+10) for i in range(3)]
        >>> df_merged = df_a.merge(df_b, on=['key'], how='left')
        >>> df_merged.sort_values('key')  # doctest: +SKIP
           key  vals_a  vals_b
        3    0    10.0
        0    1    11.0    10.0
        1    2    12.0    11.0
        4    3    13.0
        2    4    14.0    12.0
        """
        libcudf.nvtx.nvtx_range_push("CUDF_JOIN", "blue")
        if indicator:
            raise NotImplementedError(
                "Only indicator=False is currently supported"
            )

        if lsuffix or rsuffix:
            raise ValueError(
                "The lsuffix and rsuffix keywords have been replaced with the "
                "``suffixes=`` keyword.  "
                "Please provide the following instead: \n\n"
                "    suffixes=('%s', '%s')"
                % (lsuffix or "_x", rsuffix or "_y")
            )
        else:
            lsuffix, rsuffix = suffixes

        if type != "":
            warnings.warn(
                'type="' + type + '" parameter is deprecated.'
                'Use method="' + type + '" instead.',
                DeprecationWarning,
            )
            method = type
        if how not in ["left", "inner", "outer"]:
            raise NotImplementedError(
                "{!r} merge not supported yet".format(how)
            )

        # Making sure that the "on" arguments are list of column names
        if on:
            on = [on] if isinstance(on, str) else list(on)
        if left_on:
            left_on = [left_on] if isinstance(left_on, str) else list(left_on)
        if right_on:
            right_on = (
                [right_on] if isinstance(right_on, str) else list(right_on)
            )

        lhs = self.copy(deep=False)
        rhs = right.copy(deep=False)

        same_named_columns = set(lhs.columns) & set(rhs.columns)

        # Since GDF doesn't take indexes, we insert indexes as regular columns.
        # In order to do that we need some unique column names
        result_index_name = _unique_name(
            itertools.chain(lhs.columns, rhs.columns), suffix="_result_index"
        )
        merge_index_name = _unique_name(
            itertools.chain(lhs.columns, rhs.columns), suffix="_merge_index"
        )

        # Let's find the columns to do the merge on.
        if left_index and right_index:
            lhs[merge_index_name] = lhs.index
            rhs[merge_index_name] = rhs.index
            left_on = right_on = [merge_index_name]
        elif on:
            if left_on or right_on:
                raise ValueError(
                    'Can only pass argument "on" OR "left_on" '
                    'and "right_on", not a combination of both.'
                )
            left_on = right_on = on
        elif left_index and right_on:
            if len(right_on) != 1:  # TODO: support multi-index
                raise ValueError("right_on should be a single column")
            lhs[merge_index_name] = lhs.index
            left_on = [merge_index_name]
            rhs[result_index_name] = rhs.index
        elif right_index and left_on:
            if len(left_on) != 1:  # TODO: support multi-index
                raise ValueError("left_on should be a single column")
            rhs[merge_index_name] = rhs.index
            right_on = [merge_index_name]
            lhs[result_index_name] = lhs.index
        elif not (left_on or right_on):
            left_on = right_on = list(same_named_columns)
            if len(left_on) == 0:
                raise ValueError("No common columns to perform merge on")
        else:
            if len(right_on) != len(left_on):
                raise ValueError(
                    "right_on and left_on must have same " "number of columns"
                )

        # Fix column names by appending `suffixes`
        for name in same_named_columns:
            if not (
                name in left_on
                and name in right_on
                and (left_on.index(name) == right_on.index(name))
            ):
                if not (lsuffix or rsuffix):
                    raise ValueError(
                        "there are overlapping columns but "
                        "lsuffix and rsuffix are not defined"
                    )
                else:
                    lhs.rename({name: "%s%s" % (name, lsuffix)}, inplace=True)
                    rhs.rename({name: "%s%s" % (name, rsuffix)}, inplace=True)
                    if name in left_on:
                        left_on[left_on.index(name)] = "%s%s" % (name, lsuffix)
                    if name in right_on:
                        right_on[right_on.index(name)] = "%s%s" % (
                            name,
                            rsuffix,
                        )

        # We save the original categories for the reconstruction of the
        # final data frame
        categorical_dtypes = {}
        for name, col in itertools.chain(lhs._data.items(), rhs._data.items()):
            if is_categorical_dtype(col):
                categorical_dtypes[name] = col.dtype

        # Save the order of the original column names for preservation later
        org_names = list(itertools.chain(lhs._data.names, rhs._data.names))

        # potentially do an implicit typecast
        (lhs, rhs, to_categorical) = self._typecast_before_merge(
            lhs, rhs, left_on, right_on, how
        )
        # Compute merge
        gdf_result = libcudf.join.join(
            lhs._data, rhs._data, left_on, right_on, how, method
        )

        # Let's sort the columns of the GDF result. NB: Pandas doc says
        # that it sorts when how='outer' but this is NOT the case.
        result = []
        cat_codes = []
        if sort:
            # Pandas lexicographically sort is NOT a sort of all columns.
            # Instead, it sorts columns in lhs, then in "on", and then rhs.
            left_of_on = []
            for name in lhs._data.names:
                if name not in left_on:
                    for i in range(len(gdf_result)):
                        if gdf_result[i][1] == name:
                            left_of_on.append(gdf_result.pop(i))
                            break
            in_on = []
            for name in itertools.chain(lhs._data.names, rhs._data.keys()):
                if name in left_on or name in right_on:
                    for i in range(len(gdf_result)):
                        if gdf_result[i][1] == name:
                            in_on.append(gdf_result.pop(i))
                            break
            right_of_on = []
            for name in rhs._data.names:
                if name not in right_on:
                    for i in range(len(gdf_result)):
                        if gdf_result[i][1] == name:
                            right_of_on.append(gdf_result.pop(i))
                            break
            result = (
                sorted(left_of_on, key=lambda x: str(x[1]))
                + sorted(in_on, key=lambda x: str(x[1]))
                + sorted(right_of_on, key=lambda x: str(x[1]))
            )
        else:
            for org_name in org_names:
                for i in range(len(gdf_result)):
                    if gdf_result[i][1] == org_name:
                        result.append(gdf_result.pop(i))
                        break
            for cat_name in to_categorical:
                for i in range(len(gdf_result)):
                    if gdf_result[i][1] == cat_name + "_codes":
                        cat_codes.append(gdf_result.pop(i))
            assert len(gdf_result) == 0

        cat_codes = {v: k for k, v in cat_codes}

        # Build a new data frame based on the merged columns from GDF

        df = DataFrame()
        for col, name in result:
            if is_string_dtype(col):
                df[name] = col
            elif is_categorical_dtype(categorical_dtypes.get(name, col.dtype)):

                dtype = categorical_dtypes.get(name, col.dtype)
                df[name] = column.build_categorical_column(
                    categories=dtype.categories,
                    codes=cat_codes.get(name + "_codes", col),
                    mask=col.mask,
                    ordered=dtype.ordered,
                )
            else:
                df[name] = column.build_column(
                    col.data,
                    dtype=categorical_dtypes.get(name, col.dtype),
                    mask=col.mask,
                )

        # Let's make the "index as column" back into an index
        if left_index and right_index:
            df.index = df[merge_index_name]
            df.index.name = lhs.index.name
        elif result_index_name in df.columns:
            df.index = df[result_index_name]
            if left_index:
                df.index.name = rhs.index.name
            elif right_index:
                df.index.name = lhs.index.name

        # Remove all of the "index as column" columns
        if merge_index_name in df.columns:
            df._drop_column(merge_index_name)
        if result_index_name in df.columns:
            df._drop_column(result_index_name)

        libcudf.nvtx.nvtx_range_pop()

        return df

    def join(
        self,
        other,
        on=None,
        how="left",
        lsuffix="",
        rsuffix="",
        sort=False,
        type="",
        method="hash",
    ):
        """Join columns with other DataFrame on index or on a key column.

        Parameters
        ----------
        other : DataFrame
        how : str
            Only accepts "left", "right", "inner", "outer"
        lsuffix, rsuffix : str
            The suffices to add to the left (*lsuffix*) and right (*rsuffix*)
            column names when avoiding conflicts.
        sort : bool
            Set to True to ensure sorted ordering.

        Returns
        -------
        joined : DataFrame

        Notes
        -----
        Difference from pandas:

        - *other* must be a single DataFrame for now.
        - *on* is not supported yet due to lack of multi-index support.
        """

        libcudf.nvtx.nvtx_range_push("CUDF_JOIN", "blue")

        # Outer joins still use the old implementation
        if type != "":
            warnings.warn(
                'type="' + type + '" parameter is deprecated.'
                'Use method="' + type + '" instead.',
                DeprecationWarning,
            )
            method = type

        if how not in ["left", "right", "inner", "outer"]:
            raise NotImplementedError("unsupported {!r} join".format(how))

        if how == "right":
            # libgdf doesn't support right join directly, we will swap the
            # dfs and use left join
            return other.join(
                self,
                other,
                how="left",
                lsuffix=rsuffix,
                rsuffix=lsuffix,
                sort=sort,
                method="hash",
            )

        same_names = set(self.columns) & set(other.columns)
        if same_names and not (lsuffix or rsuffix):
            raise ValueError(
                "there are overlapping columns but "
                "lsuffix and rsuffix are not defined"
            )

        lhs = DataFrame()
        rhs = DataFrame()

        idx_col_names = []
        if isinstance(self.index, cudf.core.multiindex.MultiIndex):
            if not isinstance(other.index, cudf.core.multiindex.MultiIndex):
                raise TypeError(
                    "Left index is MultiIndex, but right index is "
                    + type(other.index)
                )

            index_frame_l = self.index.copy().to_frame(index=False)
            index_frame_r = other.index.copy().to_frame(index=False)

            if (index_frame_l.columns != index_frame_r.columns).any():
                raise ValueError(
                    "Left and Right indice-column names must match."
                )

            for name in index_frame_l.columns:
                idx_col_name = str(uuid.uuid4())
                idx_col_names.append(idx_col_name)

                lhs[idx_col_name] = index_frame_l._data[name]
                rhs[idx_col_name] = index_frame_r._data[name]

        else:
            idx_col_names.append(str(uuid.uuid4()))
            lhs[idx_col_names[0]] = self.index._values
            rhs[idx_col_names[0]] = other.index._values

        for name, col in self._data.items():
            lhs[name] = col

        for name, col in other._data.items():
            rhs[name] = col

        lhs = lhs.reset_index(drop=True)
        rhs = rhs.reset_index(drop=True)

        cat_join = []
        for name in idx_col_names:
            if is_categorical_dtype(lhs[name]):

                lcats = lhs[name].cat.categories
                rcats = rhs[name].cat.categories

                def _set_categories(col, cats):
                    return col.cat._set_categories(
                        cats, is_unique=True
                    ).fillna(-1)

                if how == "left":
                    cats = lcats
                    rhs[name] = _set_categories(rhs[name], cats)
                elif how == "right":
                    cats = rcats
                    lhs[name] = _set_categories(lhs[name], cats)
                elif how in ["inner", "outer"]:
                    cats = column.as_column(lcats).append(rcats)
                    cats = Series(cats).drop_duplicates()._column

                    lhs[name] = _set_categories(lhs[name], cats)
                    lhs[name] = lhs[name]._column.as_numerical

                    rhs[name] = _set_categories(rhs[name], cats)
                    rhs[name] = rhs[name]._column.as_numerical

                cat_join.append((name, cats))

        if lsuffix == "":
            lsuffix = "l"
        if rsuffix == "":
            rsuffix = "r"

        df = lhs.merge(
            rhs,
            on=idx_col_names,
            how=how,
            suffixes=(lsuffix, rsuffix),
            method=method,
        )

        for name, cats in cat_join:

            if is_categorical_dtype(df[name]):
                codes = df[name]._column.codes
            else:
                codes = df[name]._column
            df[name] = column.build_categorical_column(
                categories=cats, codes=codes, ordered=False
            )

        if sort and len(df):
            df = df.sort_values(idx_col_names)

        df = df.set_index(idx_col_names)
        # change index to None to better reflect pandas behavior
        df.index.name = None

        if len(idx_col_names) > 1:
            df.index.names = index_frame_l.columns
            for new_key, old_key in zip(index_frame_l.columns, idx_col_names):
                df.index._data[new_key] = df.index._data.pop(old_key)

        return df

    def groupby(
        self,
        by=None,
        sort=True,
        as_index=True,
        method="hash",
        level=None,
        group_keys=True,
        dropna=True,
    ):
        """Groupby

        Parameters
        ----------
        by : list-of-str or str
            Column name(s) to form that groups by.
        sort : bool, default True
            Force sorting group keys.
        as_index : bool, default True
            Indicates whether the grouped by columns become the index
            of the returned DataFrame
        method : str, optional
            A string indicating the method to use to perform the group by.
            Valid values are "hash" or "cudf".
            "cudf" method may be deprecated in the future, but is currently
            the only method supporting group UDFs via the `apply` function.
        dropna : bool, optional
            If True (default), drop null keys.
            If False, perform grouping by keys containing null(s).

        Returns
        -------
        The groupby object

        Notes
        -----
        No empty rows are returned.  (For categorical keys, pandas returns
        rows for all categories even if they are no corresponding values.)
        """
        if group_keys is not True:
            raise NotImplementedError(
                "The group_keys keyword is not yet implemented"
            )
        if by is None and level is None:
            raise TypeError(
                "groupby() requires either by or level to be" "specified."
            )
        if method == "cudf":
            from cudf.core.groupby.legacy_groupby import Groupby

            if as_index:
                warnings.warn(
                    "as_index==True not supported due to the lack of "
                    "multi-index with legacy groupby function. Use hash "
                    "method for multi-index"
                )
            result = Groupby(self, by=by)
            return result
        else:
            from cudf.core.groupby.groupby import DataFrameGroupBy

            # The corresponding pop() is in
            # DataFrameGroupBy._apply_aggregation()
            libcudf.nvtx.nvtx_range_push("CUDF_GROUPBY", "purple")

            result = DataFrameGroupBy(
                self,
                by=by,
                method=method,
                as_index=as_index,
                sort=sort,
                level=level,
                dropna=dropna,
            )
            return result

    @copy_docstring(Rolling)
    def rolling(
        self, window, min_periods=None, center=False, axis=0, win_type=None
    ):
        return Rolling(
            self,
            window,
            min_periods=min_periods,
            center=center,
            axis=axis,
            win_type=win_type,
        )

    def query(self, expr, local_dict={}):
        """
        Query with a boolean expression using Numba to compile a GPU kernel.

        See pandas.DataFrame.query.

        Parameters
        ----------

        expr : str
            A boolean expression. Names in expression refer to columns.

            Names starting with `@` refer to Python variables.

            An output value will be `null` if any of the input values are
            `null` regardless of expression.

        local_dict : dict
            Containing the local variable to be used in query.

        Returns
        -------

        filtered :  DataFrame

        Examples
        --------
        >>> import cudf
        >>> a = ('a', [1, 2, 2])
        >>> b = ('b', [3, 4, 5])
        >>> df = cudf.DataFrame([a, b])
        >>> expr = "(a == 2 and b == 4) or (b == 3)"
        >>> print(df.query(expr))
           a  b
        0  1  3
        1  2  4

        DateTime conditionals:

        >>> import numpy as np
        >>> import datetime
        >>> df = cudf.DataFrame()
        >>> data = np.array(['2018-10-07', '2018-10-08'], dtype='datetime64')
        >>> df['datetimes'] = data
        >>> search_date = datetime.datetime.strptime('2018-10-08', '%Y-%m-%d')
        >>> print(df.query('datetimes==@search_date'))
                        datetimes
        1 2018-10-08T00:00:00.000

        Using local_dict:

        >>> import numpy as np
        >>> import datetime
        >>> df = cudf.DataFrame()
        >>> data = np.array(['2018-10-07', '2018-10-08'], dtype='datetime64')
        >>> df['datetimes'] = data
        >>> search_date2 = datetime.datetime.strptime('2018-10-08', '%Y-%m-%d')
        >>> print(df.query('datetimes==@search_date',
        >>>         local_dict={'search_date':search_date2}))
                        datetimes
        1 2018-10-08T00:00:00.000
        """
        if self.empty:
            return self.copy()

        if not isinstance(local_dict, dict):
            raise TypeError(
                "local_dict type: expected dict but found {!r}".format(
                    type(local_dict)
                )
            )

        libcudf.nvtx.nvtx_range_push("CUDF_QUERY", "purple")
        # Get calling environment
        callframe = inspect.currentframe().f_back
        callenv = {
            "locals": callframe.f_locals,
            "globals": callframe.f_globals,
            "local_dict": local_dict,
        }
        # Run query
        boolmask = queryutils.query_execute(self, expr, callenv)

        selected = Series(boolmask)
        newdf = DataFrame()
        for col in self.columns:
            newseries = self[col][selected]
            newdf[col] = newseries
        result = newdf
        libcudf.nvtx.nvtx_range_pop()
        return result

    @applyutils.doc_apply()
    def apply_rows(
        self,
        func,
        incols,
        outcols,
        kwargs,
        pessimistic_nulls=True,
        cache_key=None,
    ):
        """
        Apply a row-wise user defined function.

        Parameters
        ----------
        {params}

        Examples
        --------
        The user function should loop over the columns and set the output for
        each row. Loop execution order is arbitrary, so each iteration of
        the loop **MUST** be independent of each other.

        When ``func`` is invoked, the array args corresponding to the
        input/output are strided so as to improve GPU parallelism.
        The loop in the function resembles serial code, but executes
        concurrently in multiple threads.

        >>> import cudf
        >>> import numpy as np
        >>> df = cudf.DataFrame()
        >>> nelem = 3
        >>> df['in1'] = np.arange(nelem)
        >>> df['in2'] = np.arange(nelem)
        >>> df['in3'] = np.arange(nelem)

        Define input columns for the kernel

        >>> in1 = df['in1']
        >>> in2 = df['in2']
        >>> in3 = df['in3']
        >>> def kernel(in1, in2, in3, out1, out2, kwarg1, kwarg2):
        ...     for i, (x, y, z) in enumerate(zip(in1, in2, in3)):
        ...         out1[i] = kwarg2 * x - kwarg1 * y
        ...         out2[i] = y - kwarg1 * z

        Call ``.apply_rows`` with the name of the input columns, the name and
        dtype of the output columns, and, optionally, a dict of extra
        arguments.

        >>> df.apply_rows(kernel,
        ...               incols=['in1', 'in2', 'in3'],
        ...               outcols=dict(out1=np.float64, out2=np.float64),
        ...               kwargs=dict(kwarg1=3, kwarg2=4))
           in1  in2  in3 out1 out2
        0    0    0    0  0.0  0.0
        1    1    1    1  1.0 -2.0
        2    2    2    2  2.0 -4.0
        """
        return applyutils.apply_rows(
            self,
            func,
            incols,
            outcols,
            kwargs,
            pessimistic_nulls,
            cache_key=cache_key,
        )

    @applyutils.doc_applychunks()
    def apply_chunks(
        self,
        func,
        incols,
        outcols,
        kwargs={},
        pessimistic_nulls=True,
        chunks=None,
        blkct=None,
        tpb=None,
    ):
        """
        Transform user-specified chunks using the user-provided function.

        Parameters
        ----------
        {params}
        {params_chunks}

        Examples
        --------

        For ``tpb > 1``, ``func`` is executed by ``tpb`` number of threads
        concurrently.  To access the thread id and count,
        use ``numba.cuda.threadIdx.x`` and ``numba.cuda.blockDim.x``,
        respectively (See `numba CUDA kernel documentation`_).

        .. _numba CUDA kernel documentation:\
        http://numba.pydata.org/numba-doc/latest/cuda/kernels.html

        In the example below, the *kernel* is invoked concurrently on each
        specified chunk. The *kernel* computes the corresponding output
        for the chunk.

        By looping over the range
        ``range(cuda.threadIdx.x, in1.size, cuda.blockDim.x)``, the *kernel*
        function can be used with any *tpb* in a efficient manner.

        >>> from numba import cuda
        >>> @cuda.jit
        ... def kernel(in1, in2, in3, out1):
        ...      for i in range(cuda.threadIdx.x, in1.size, cuda.blockDim.x):
        ...          x = in1[i]
        ...          y = in2[i]
        ...          z = in3[i]
        ...          out1[i] = x * y + z

        See also
        --------
        DataFrame.apply_rows
        """
        if chunks is None:
            raise ValueError("*chunks* must be defined")
        return applyutils.apply_chunks(
            self,
            func,
            incols,
            outcols,
            kwargs,
            pessimistic_nulls,
            chunks,
            tpb=tpb,
        )

    def hash_columns(self, columns=None):
        """Hash the given *columns* and return a new device array

        Parameters
        ----------
        column : sequence of str; optional
            Sequence of column names. If columns is *None* (unspecified),
            all columns in the frame are used.
        """
        from cudf.core.column import numerical

        if columns is None:
            columns = self.columns

        cols = [self[k]._column for k in columns]
        return Series(numerical.column_hash_values(*cols)).values

    def partition_by_hash(self, columns, nparts):
        """Partition the dataframe by the hashed value of data in *columns*.

        Parameters
        ----------
        columns : sequence of str
            The names of the columns to be hashed.
            Must have at least one name.
        nparts : int
            Number of output partitions

        Returns
        -------
        partitioned: list of DataFrame
        """
        cols = list(self._data.columns)
        names = list(self._data.names)
        key_indices = [names.index(k) for k in columns]
        # Allocate output buffers
        outputs = [col.copy() for col in cols]
        # Call hash_partition
        offsets = libcudf.hash.hash_partition(
            cols, key_indices, nparts, outputs
        )
        # Re-construct output partitions
        outdf = DataFrame()
        for k, col in zip(self._data, outputs):
            outdf[k] = col
        # Slice into partition
        return [outdf[s:e] for s, e in zip(offsets, offsets[1:] + [None])]

    def replace(self, to_replace, replacement):
        """
        Replace values given in *to_replace* with *replacement*.

        Parameters
        ----------
        to_replace : numeric, str, list-like or dict
            Value(s) to replace.

            * numeric or str:

                - values equal to *to_replace* will be replaced
                  with *replacement*

            * list of numeric or str:

                - If *replacement* is also list-like,
                  *to_replace* and *replacement* must be of same length.

            * dict:

                - Dicts can be used to replace different values in different
                  columns. For example, `{'a': 1, 'z': 2}` specifies that the
                  value 1 in column `a` and the value 2 in column `z` should be
                  replaced with replacement*.
        replacement : numeric, str, list-like, or dict
            Value(s) to replace `to_replace` with. If a dict is provided, then
            its keys must match the keys in *to_replace*, and correponding
            values must be compatible (e.g., if they are lists, then they must
            match in length).

        Returns
        -------
        result : DataFrame
            DataFrame after replacement.
        """
        outdf = self.copy()

        if not is_dict_like(to_replace):
            to_replace = dict.fromkeys(self.columns, to_replace)
        if not is_dict_like(replacement):
            replacement = dict.fromkeys(self.columns, replacement)

        for k in to_replace:
            outdf[k] = self[k].replace(to_replace[k], replacement[k])

        return outdf

    def fillna(self, value, method=None, axis=None, inplace=False, limit=None):
        """Fill null values with ``value``.

        Parameters
        ----------
        value : scalar, Series-like or dict
            Value to use to fill nulls. If Series-like, null values
            are filled with values in corresponding indices.
            A dict can be used to provide different values to fill nulls
            in different columns.

        Returns
        -------
        result : DataFrame
            Copy with nulls filled.

        Examples
        --------
        >>> import cudf
        >>> gdf = cudf.DataFrame({'a': [1, 2, None], 'b': [3, None, 5]})
        >>> gdf.fillna(4).to_pandas()
        a  b
        0  1  3
        1  2  4
        2  4  5
        >>> gdf.fillna({'a': 3, 'b': 4}).to_pandas()
        a  b
        0  1  3
        1  2  4
        2  3  5
        """
        if inplace:
            outdf = {}  # this dict will just hold Nones
        else:
            outdf = self.copy()

        if not is_dict_like(value):
            value = dict.fromkeys(self.columns, value)

        for k in value:
            outdf[k] = self[k].fillna(
                value[k],
                method=method,
                axis=axis,
                inplace=inplace,
                limit=limit,
            )

        if not inplace:
            return outdf

    def describe(self, percentiles=None, include=None, exclude=None):
        """Compute summary statistics of a DataFrame's columns. For numeric
        data, the output includes the minimum, maximum, mean, median,
        standard deviation, and various quantiles. For object data, the output
        includes the count, number of unique values, the most common value, and
        the number of occurrences of the most common value.

        Parameters
        ----------
        percentiles : list-like, optional
            The percentiles used to generate the output summary statistics.
            If None, the default percentiles used are the 25th, 50th and 75th.
            Values should be within the interval [0, 1].

        include: str, list-like, optional
            The dtypes to be included in the output summary statistics. Columns
            of dtypes not included in this list will not be part of the output.
            If include='all', all dtypes are included. Default of None includes
            all numeric columns.

        exclude: str, list-like, optional
            The dtypes to be excluded from the output summary statistics.
            Columns of dtypes included in this list will not be part of the
            output. Default of None excludes no columns.

        Returns
        -------
        output_frame : DataFrame
            Summary statistics of relevant columns in the original dataframe.

        Examples
        --------
        Describing a ``Series`` containing numeric values.

        >>> import cudf
        >>> s = cudf.Series([1, 2, 3, 4, 5, 6, 7, 8, 9, 10])
        >>> print(s.describe())
           stats   values
        0  count     10.0
        1   mean      5.5
        2    std  3.02765
        3    min      1.0
        4    25%      2.5
        5    50%      5.5
        6    75%      7.5
        7    max     10.0

        Describing a ``DataFrame``. By default all numeric fields
        are returned.

        >>> gdf = cudf.DataFrame()
        >>> gdf['a'] = [1,2,3]
        >>> gdf['b'] = [1.0, 2.0, 3.0]
        >>> gdf['c'] = ['x', 'y', 'z']
        >>> gdf['d'] = [1.0, 2.0, 3.0]
        >>> gdf['d'] = gdf['d'].astype('float32')
        >>> print(gdf.describe())
           stats    a    b    d
        0  count  3.0  3.0  3.0
        1   mean  2.0  2.0  2.0
        2    std  1.0  1.0  1.0
        3    min  1.0  1.0  1.0
        4    25%  1.5  1.5  1.5
        5    50%  1.5  1.5  1.5
        6    75%  2.5  2.5  2.5
        7    max  3.0  3.0  3.0

        Using the ``include`` keyword to describe only specific dtypes.

        >>> gdf = cudf.DataFrame()
        >>> gdf['a'] = [1,2,3]
        >>> gdf['b'] = [1.0, 2.0, 3.0]
        >>> gdf['c'] = ['x', 'y', 'z']
        >>> print(gdf.describe(include='int'))
           stats    a
        0  count  3.0
        1   mean  2.0
        2    std  1.0
        3    min  1.0
        4    25%  1.5
        5    50%  1.5
        6    75%  2.5
        7    max  3.0
        """

        def _create_output_frame(data, percentiles=None):
            # hack because we don't support strings in indexes
            return DataFrame(
                {
                    col: data[col].describe(percentiles=percentiles)
                    for col in data.columns
                },
                index=Series(column.column_empty(0, dtype="int32"))
                .describe(percentiles=percentiles)
                .index,
            )

        if not include and not exclude:
            numeric_data = self.select_dtypes(np.number)
            output_frame = _create_output_frame(numeric_data, percentiles)

        elif include == "all":
            if exclude:
                raise ValueError("Cannot exclude when include='all'.")

            included_data = self.select_dtypes(np.number)
            output_frame = _create_output_frame(included_data, percentiles)
            logging.warning(
                "Describe does not yet include StringColumns or "
                "DatetimeColumns."
            )

        else:
            if not include:
                include = np.number

            included_data = self.select_dtypes(
                include=include, exclude=exclude
            )
            if included_data.empty:
                raise ValueError("No data of included types.")
            output_frame = _create_output_frame(included_data, percentiles)

        return output_frame

    def isnull(self):
        """Identify missing values in a DataFrame.
        """
        return self._apply_support_method("isnull")

    def isna(self):
        """Identify missing values in a DataFrame. Alias for isnull.
        """
        return self.isnull()

    def notna(self):
        """Identify non-missing values in a DataFrame.
        """
        return self._apply_support_method("notna")

    def notnull(self):
        """Identify non-missing values in a DataFrame. Alias for notna.
        """
        return self.notna()

    def to_pandas(self):
        """
        Convert to a Pandas DataFrame.

        Examples
        --------
        >>> import cudf
        >>> a = ('a', [0, 1, 2])
        >>> b = ('b', [-3, 2, 0])
        >>> df = cudf.DataFrame([a, b])
        >>> type(df.to_pandas())
        <class 'pandas.core.frame.DataFrame'>
        """
        out_data = {}
        out_index = self.index.to_pandas()

        if not isinstance(self.columns, pd.Index):
            out_columns = self.columns.to_pandas()
        else:
            out_columns = self.columns

        for i, col_key in enumerate(self._data):
            out_data[i] = self._data[col_key].to_pandas(index=out_index)

        if isinstance(self.columns, Index):
            out_columns = self.columns.to_pandas()
            if isinstance(self.columns, cudf.core.multiindex.MultiIndex):
                if self.columns.names is not None:
                    out_columns.names = self.columns.names
            else:
                out_columns.name = self.columns.name

        out_df = pd.DataFrame(out_data, index=out_index)
        out_df.columns = out_columns
        return out_df

    @classmethod
    def from_pandas(cls, dataframe, nan_as_null=True):
        """
        Convert from a Pandas DataFrame.

        Raises
        ------
        TypeError for invalid input type.

        Examples
        --------
        >>> import cudf
        >>> import pandas as pd
        >>> data = [[0,1], [1,2], [3,4]]
        >>> pdf = pd.DataFrame(data, columns=['a', 'b'], dtype=int)
        >>> cudf.from_pandas(pdf)
        <cudf.DataFrame ncols=2 nrows=3 >
        """
        if not isinstance(dataframe, pd.DataFrame):
            raise TypeError("not a pandas.DataFrame")

        df = cls()
        # Set columns
        for i, colk in enumerate(dataframe.columns):
            vals = dataframe[colk].values
            # necessary because multi-index can return multiple
            # columns for a single key
            if len(vals.shape) == 1:
                df[i] = Series(vals, nan_as_null=nan_as_null)
            else:
                vals = vals.T
                if vals.shape[0] == 1:
                    df[i] = Series(vals.flatten(), nan_as_null=nan_as_null)
                else:
                    if isinstance(colk, tuple):
                        colk = str(colk)
                    for idx in range(len(vals.shape)):
                        df[i] = Series(vals[idx], nan_as_null=nan_as_null)

        # Set columns
        df.columns = dataframe.columns

        # Set index
        if isinstance(dataframe.index, pd.MultiIndex):
            index = cudf.from_pandas(dataframe.index)
        else:
            index = dataframe.index
        result = df.set_index(index)

        return result

    def to_arrow(self, preserve_index=True):
        """
        Convert to a PyArrow Table.

        Examples
        --------
        >>> import cudf
        >>> a = ('a', [0, 1, 2])
        >>> b = ('b', [-3, 2, 0])
        >>> df = cudf.DataFrame([a, b])
        >>> df.to_arrow()
        pyarrow.Table
        None: int64
        a: int64
        b: int64
        """
        arrays = []
        names = []
        types = []
        index_names = []
        index_columns = []
        index_descriptors = []

        for name, col in self._data.items():
            names.append(name)
            arrow_col = col.to_arrow()
            arrays.append(arrow_col)
            types.append(arrow_col.type)

        index_name = pa.pandas_compat._index_level_name(self.index, 0, names)
        index_columns.append(self.index)

        # It would be better if we didn't convert this if we didn't have to,
        # but we first need better tooling for cudf --> pyarrow type
        # conversions
        if preserve_index:
            if isinstance(self.index, cudf.core.index.RangeIndex):
                descr = {
                    "kind": "range",
                    "name": self.index.name,
                    "start": self.index._start,
                    "stop": self.index._stop,
                    "step": 1,
                }
            else:
                index_arrow = self.index.to_arrow()
                descr = index_name
                types.append(index_arrow.type)
                arrays.append(index_arrow)
                names.append(index_name)
                index_names.append(index_name)
            index_descriptors.append(descr)

        # We may want to add additional metadata to this in the future, but
        # for now lets just piggyback off of what's done for Pandas
        metadata = pa.pandas_compat.construct_metadata(
            self,
            names,
            index_columns,
            index_descriptors,
            preserve_index,
            types,
        )

        return pa.Table.from_arrays(arrays, names=names, metadata=metadata)

    @classmethod
    def from_arrow(cls, table):
        """Convert from a PyArrow Table.

        Raises
        ------
        TypeError for invalid input type.

        **Notes**

        Does not support automatically setting index column(s) similar to how
        ``to_pandas`` works for PyArrow Tables.

        Examples
        --------
        >>> import pyarrow as pa
        >>> import cudf
        >>> data = [pa.array([1, 2, 3]), pa.array([4, 5, 6])]
        >>> batch = pa.RecordBatch.from_arrays(data, ['f0', 'f1'])
        >>> table = pa.Table.from_batches([batch])
        >>> cudf.DataFrame.from_arrow(table)
        <cudf.DataFrame ncols=2 nrows=3 >
        """

        if not isinstance(table, pa.Table):
            raise TypeError("not a pyarrow.Table")

        index_col = None
        dtypes = None
        if isinstance(table.schema.pandas_metadata, dict):
            metadata = table.schema.pandas_metadata
            index_col = metadata["index_columns"]
            dtypes = {
                col["field_name"]: col["pandas_type"]
                for col in metadata["columns"]
                if "field_name" in col
            }

        df = cls()
        for name, col in zip(table.schema.names, table.columns):
            if dtypes:
                dtype = dtypes[name]
                if dtype == "categorical":
                    dtype = "category"
                elif dtype == "date":
                    dtype = "datetime64[ms]"
            else:
                dtype = None

            df[name] = column.as_column(col, dtype=dtype)
        if index_col:
            if isinstance(index_col[0], dict):
                assert index_col[0]["kind"] == "range"
                df = df.set_index(
                    RangeIndex(
                        index_col[0]["start"],
                        index_col[0]["stop"],
                        name=index_col[0]["name"],
                    )
                )
            else:
                df = df.set_index(index_col[0])
                new_index_name = pa.pandas_compat._backwards_compatible_index_name(  # noqa: E501
                    df.index.name, df.index.name
                )
                df.index.name = new_index_name
        return df

    def to_records(self, index=True):
        """Convert to a numpy recarray

        Parameters
        ----------
        index : bool
            Whether to include the index in the output.

        Returns
        -------
        numpy recarray
        """
        members = [("index", self.index.dtype)] if index else []
        members += [(col, self[col].dtype) for col in self.columns]
        dtype = np.dtype(members)
        ret = np.recarray(len(self), dtype=dtype)
        if index:
            ret["index"] = self.index.to_array()
        for col in self.columns:
            ret[col] = self[col].to_array()
        return ret

    @classmethod
    def from_records(self, data, index=None, columns=None, nan_as_null=False):
        """Convert from a numpy recarray or structured array.

        Parameters
        ----------
        data : numpy structured dtype or recarray of ndim=2
        index : str
            The name of the index column in *data*.
            If None, the default index is used.
        columns : list of str
            List of column names to include.

        Returns
        -------
        DataFrame
        """
        if data.ndim != 1 and data.ndim != 2:
            raise ValueError(
                "records dimension expected 1 or 2 but found {!r}".format(
                    data.ndim
                )
            )

        num_cols = len(data[0])
        if columns is None and data.dtype.names is None:
            names = [i for i in range(num_cols)]

        elif data.dtype.names is not None:
            names = data.dtype.names

        else:
            if len(columns) != num_cols:
                msg = "columns length expected {!r} but found {!r}"
                raise ValueError(msg.format(num_cols, len(columns)))
            names = columns

        df = DataFrame()
        if data.ndim == 2:
            for i, k in enumerate(names):
                df[k] = Series(data[:, i], nan_as_null=nan_as_null)
        elif data.ndim == 1:
            for k in names:
                df[k] = Series(data[k], nan_as_null=nan_as_null)

        if index is not None:
            indices = data[index]
            return df.set_index(indices.astype(np.int64))
        return df

    @classmethod
    def from_gpu_matrix(
        self, data, index=None, columns=None, nan_as_null=False
    ):
        """Convert from a numba gpu ndarray.

        Parameters
        ----------
        data : numba gpu ndarray
        index : str
            The name of the index column in *data*.
            If None, the default index is used.
        columns : list of str
            List of column names to include.

        Returns
        -------
        DataFrame
        """
        if data.ndim != 2:
            raise ValueError(
                "matrix dimension expected 2 but found {!r}".format(data.ndim)
            )

        if columns is None:
            names = [i for i in range(data.shape[1])]
        else:
            if len(columns) != data.shape[1]:
                msg = "columns length expected {!r} but found {!r}"
                raise ValueError(msg.format(data.shape[1], len(columns)))
            names = columns

        if index is not None and len(index) != data.shape[0]:
            msg = "index length expected {!r} but found {!r}"
            raise ValueError(msg.format(data.shape[0], len(index)))

        df = DataFrame()
        data = cupy.asfortranarray(cupy.asarray(data))
        for i, k in enumerate(names):
            df[k] = Series(data[:, i], nan_as_null=nan_as_null)

        if index is not None:
            indices = data[index]
            return df.set_index(indices.astype(np.int64))

        return df

    def to_gpu_matrix(self):
        """Convert to a numba gpu ndarray



        Returns
        -------
        numba gpu ndarray
        """
        warnings.warn(
            "The to_gpu_matrix method will be deprecated"
            "in the future. use as_gpu_matrix instead.",
            DeprecationWarning,
        )
        return self.as_gpu_matrix()

    def _from_columns(cols, index=None, columns=None):
        """
        Construct a DataFrame from a list of Columns
        """
        df = cudf.DataFrame(dict(zip(range(len(cols)), cols)), index=index)
        if columns is not None:
            df.columns = columns
        return df

    def quantile(
        self,
        q=0.5,
        axis=0,
        numeric_only=True,
        interpolation="linear",
        columns=None,
        exact=True,
    ):
        """
        Return values at the given quantile.

        Parameters
        ----------

        q : float or array-like
            0 <= q <= 1, the quantile(s) to compute
        axis : int
            axis is a NON-FUNCTIONAL parameter
        numeric_only : boolean
            numeric_only is a NON-FUNCTIONAL parameter
        interpolation : {`linear`, `lower`, `higher`, `midpoint`, `nearest`}
            This  parameter specifies the interpolation method to use,
            when the desired quantile lies between two data points i and j.
            Default 'linear'.
        columns : list of str
            List of column names to include.
        exact : boolean
            Whether to use approximate or exact quantile algorithm.

        Returns
        -------

        DataFrame

        """
        if axis not in (0, None):
            raise NotImplementedError("axis is not implemented yet")

        if not numeric_only:
            raise NotImplementedError("numeric_only is not implemented yet")
        if columns is None:
            columns = self.columns

        result = DataFrame()

        for k in self.columns:

            if k in columns:
                res = self[k].quantile(
                    q,
                    interpolation=interpolation,
                    exact=exact,
                    quant_index=False,
                )
                if not isinstance(res, numbers.Number) and len(res) == 0:
                    res = column.column_empty_like(
                        q, dtype="float64", masked=True, newsize=len(q)
                    )
                result[k] = column.as_column(res)

        if isinstance(q, numbers.Number):
            result = result.fillna(np.nan)
            result = result.iloc[0]
            result.index = as_index(self.columns)
            result.name = q
            return result
        else:
            q = list(map(float, q))
            result.index = q
            return result

    #
    # Stats
    #
    def _prepare_for_rowwise_op(self):
        """Prepare a DataFrame for CuPy-based row-wise operations.
        """
        warnings.warn(
            "Row-wise operations currently only support int, float, "
            "and bool dtypes."
        )

        if any([col.nullable for col in self._columns]):
            msg = (
                "Row-wise operations do not currently support columns with "
                "null values. Consider removing them with .dropna() "
                "or using .fillna()."
            )
            raise ValueError(msg)

        filtered = self.select_dtypes(include=[np.number, np.bool])
        common_dtype = np.find_common_type(filtered.dtypes, [])
        coerced = filtered.astype(common_dtype)
        return coerced

    def count(self, **kwargs):
        return self._apply_support_method("count", **kwargs)

    def min(self, axis=0, **kwargs):
        return self._apply_support_method("min", axis=axis, **kwargs)

    def max(self, axis=0, **kwargs):
        return self._apply_support_method("max", axis=axis, **kwargs)

    def sum(self, axis=0, **kwargs):
        return self._apply_support_method("sum", axis=axis, **kwargs)

    def product(self, axis=0, **kwargs):
        return self._apply_support_method("prod", axis=axis, **kwargs)

    def prod(self, axis=0, **kwargs):
        """Alias for product.
        """
        return self.product(axis=axis, **kwargs)

    def cummin(self, **kwargs):
        return self._apply_support_method("cummin", **kwargs)

    def cummax(self, **kwargs):
        return self._apply_support_method("cummax", **kwargs)

    def cumsum(self, **kwargs):
        return self._apply_support_method("cumsum", **kwargs)

    def cumprod(self, **kwargs):
        return self._apply_support_method("cumprod", **kwargs)

    def mean(self, axis=0, numeric_only=None, **kwargs):
        """Return the mean of the values for the requested axis.
        Parameters
        ----------
        axis : {index (0), columns (1)}
            Axis for the function to be applied on.
        skipna : bool, default True
            Exclude NA/null values when computing the result.
        level : int or level name, default None
            If the axis is a MultiIndex (hierarchical), count along a
            particular level, collapsing into a Series.
        numeric_only : bool, default None
            Include only float, int, boolean columns. If None, will attempt to
            use everything, then use only numeric data. Not implemented for
            Series.
        **kwargs
            Additional keyword arguments to be passed to the function.
        Returns
        -------
        mean : Series or DataFrame (if level specified)
        """
        return self._apply_support_method("mean", axis=axis, **kwargs)

    def std(self, axis=0, ddof=1, **kwargs):
        return self._apply_support_method(
            "std", axis=axis, ddof=ddof, **kwargs
        )

    def var(self, axis=0, ddof=1, **kwargs):
        return self._apply_support_method(
            "var", axis=axis, ddof=ddof, **kwargs
        )

    def kurtosis(self, axis=None, skipna=None, level=None, numeric_only=None):
        if numeric_only not in (None, True):
            msg = "Kurtosis only supports int, float, and bool dtypes."
            raise TypeError(msg)

        self = self.select_dtypes(include=[np.number, np.bool])
        return self._apply_support_method(
            "kurtosis",
            axis=axis,
            skipna=skipna,
            level=level,
            numeric_only=numeric_only,
        )

    def skew(self, axis=None, skipna=None, level=None, numeric_only=None):
        if numeric_only not in (None, True):
            msg = "Skew only supports int, float, and bool dtypes."
            raise TypeError(msg)

        self = self.select_dtypes(include=[np.number, np.bool])
        return self._apply_support_method(
            "skew",
            axis=axis,
            skipna=skipna,
            level=level,
            numeric_only=numeric_only,
        )

    def all(self, bool_only=None, **kwargs):
        if bool_only:
            return self.select_dtypes(include="bool")._apply_support_method(
                "all", **kwargs
            )
        return self._apply_support_method("all", **kwargs)

    def any(self, bool_only=None, **kwargs):
        if bool_only:
            return self.select_dtypes(include="bool")._apply_support_method(
                "any", **kwargs
            )
        return self._apply_support_method("any", **kwargs)

    def _apply_support_method(self, method, axis=0, *args, **kwargs):
        assert axis in (None, 0, 1)

        if axis in (None, 0):
            result = [
                getattr(self[col], method)(*args, **kwargs)
                for col in self._data.names
            ]

            if isinstance(result[0], Series):
                support_result = result
                result = DataFrame(index=support_result[0].index)
                for idx, col in enumerate(self._data.names):
                    result[col] = support_result[idx]
            else:
                result = Series(result)
                result = result.set_index(self._data.names)
            return result

        elif axis == 1:
            # for dask metadata compatibility
            skipna = kwargs.pop("skipna", None)
            if skipna not in (None, True, 1):
                msg = (
                    "Row-wise operations do not current support skipna=False."
                )
                raise ValueError(msg)

            prepared = self._prepare_for_rowwise_op()
            arr = cupy.asarray(prepared.as_gpu_matrix())
            result = getattr(arr, method)(axis=1, **kwargs)

            if len(result.shape) == 1:
                return Series(result, index=self.index)
            else:
                result_df = DataFrame.from_gpu_matrix(result).set_index(
                    self.index
                )
                result_df.columns = prepared.columns
                return result_df

    def _columns_view(self, columns):
        """
        Return a subset of the DataFrame's columns as a view.
        """
        result_columns = OrderedDict({})
        for col in columns:
            result_columns[col] = self._data[col]
        return DataFrame(result_columns, index=self.index)

    def select_dtypes(self, include=None, exclude=None):
        """Return a subset of the DataFrame’s columns based on the column dtypes.

        Parameters
        ----------
        include : str or list
            which columns to include based on dtypes
        exclude : str or list
            which columns to exclude based on dtypes

        """

        # code modified from:
        # https://github.com/pandas-dev/pandas/blob/master/pandas/core/frame.py#L3196

        if not isinstance(include, (list, tuple)):
            include = (include,) if include is not None else ()
        if not isinstance(exclude, (list, tuple)):
            exclude = (exclude,) if exclude is not None else ()

        df = DataFrame(index=self.index)

        # cudf_dtype_from_pydata_dtype can distinguish between
        # np.float and np.number
        selection = tuple(map(frozenset, (include, exclude)))

        if not any(selection):
            raise ValueError(
                "at least one of include or exclude must be \
                             nonempty"
            )

        include, exclude = map(
            lambda x: frozenset(map(cudf_dtype_from_pydata_dtype, x)),
            selection,
        )

        # can't both include AND exclude!
        if not include.isdisjoint(exclude):
            raise ValueError(
                "include and exclude overlap on {inc_ex}".format(
                    inc_ex=(include & exclude)
                )
            )

        # include all subtypes
        include_subtypes = set()
        for dtype in self.dtypes:
            for i_dtype in include:
                # category handling
                if is_categorical_dtype(i_dtype):
                    include_subtypes.add(i_dtype)
                elif issubclass(dtype.type, i_dtype):
                    include_subtypes.add(dtype.type)

        # exclude all subtypes
        exclude_subtypes = set()
        for dtype in self.dtypes:
            for e_dtype in exclude:
                # category handling
                if is_categorical_dtype(e_dtype):
                    exclude_subtypes.add(e_dtype)
                elif issubclass(dtype.type, e_dtype):
                    exclude_subtypes.add(dtype.type)

        include_all = set(
            [cudf_dtype_from_pydata_dtype(d) for d in self.dtypes]
        )

        if include:
            inclusion = include_all & include_subtypes
        elif exclude:
            inclusion = include_all
        else:
            inclusion = set()
        # remove all exclude types
        inclusion = inclusion - exclude_subtypes

        for k, col in self._data.items():
            infered_type = cudf_dtype_from_pydata_dtype(col.dtype)
            if infered_type in inclusion:
                df.insert(len(df._data), k, col)

        return df

    @ioutils.doc_to_parquet()
    def to_parquet(self, path, *args, **kwargs):
        """{docstring}"""
        import cudf.io.parquet as pq

        pq.to_parquet(self, path, *args, **kwargs)

    @ioutils.doc_to_feather()
    def to_feather(self, path, *args, **kwargs):
        """{docstring}"""
        import cudf.io.feather as feather

        feather.to_feather(self, path, *args, **kwargs)

    @ioutils.doc_to_json()
    def to_json(self, path_or_buf=None, *args, **kwargs):
        """{docstring}"""
        import cudf.io.json as json

        json.to_json(self, path_or_buf=path_or_buf, *args, **kwargs)

    @ioutils.doc_to_hdf()
    def to_hdf(self, path_or_buf, key, *args, **kwargs):
        """{docstring}"""
        import cudf.io.hdf as hdf

        hdf.to_hdf(path_or_buf, key, self, *args, **kwargs)

    @ioutils.doc_to_dlpack()
    def to_dlpack(self):
        """{docstring}"""
        import cudf.io.dlpack as dlpack

        return dlpack.to_dlpack(self)

    @ioutils.doc_to_csv()
    def to_csv(
        self,
        path=None,
        sep=",",
        na_rep="",
        columns=None,
        header=True,
        index=True,
        line_terminator="\n",
        chunksize=None,
    ):
        """{docstring}"""
        import cudf.io.csv as csv

        return csv.to_csv(
            self,
            path,
            sep,
            na_rep,
            columns,
            header,
            index,
            line_terminator,
            chunksize,
        )

    @ioutils.doc_to_orc()
    def to_orc(self, fname, compression=None, *args, **kwargs):
        """{docstring}"""
        import cudf.io.orc as orc

        orc.to_orc(self, fname, compression, *args, **kwargs)

    def scatter_by_map(self, map_index, map_size=None, keep_index=True):
        """Scatter to a list of dataframes.

        Uses map_index to determine the destination
        of each row of the original DataFrame.

        Parameters
        ----------
        map_index : Series, str or list-like
            Scatter assignment for each row
        map_size : int
            Length of output list. Must be >= uniques in map_index
        keep_index : bool
            Conserve original index values for each row

        Returns
        -------
        A list of cudf.DataFrame objects.
        """

        # map_index might be a column name or array,
        # make it a Series
        if isinstance(map_index, str):
            map_index = self[map_index]
        else:
            map_index = Series(map_index)

        # Convert float to integer
        if map_index.dtype == np.float:
            map_index = map_index.astype(np.int32)

        # Convert string or categorical to integer
        if isinstance(map_index._column, StringColumn):
            map_index = Series(
                map_index._column.as_categorical_column(np.int32).as_numerical
            )
            warnings.warn(
                "Using StringColumn for map_index in scatter_by_map. "
                "Use an integer array/column for better performance."
            )
        elif isinstance(map_index._column, CategoricalColumn):
            map_index = Series(map_index._column.as_numerical)
            warnings.warn(
                "Using CategoricalColumn for map_index in scatter_by_map. "
                "Use an integer array/column for better performance."
            )

        if keep_index:
            if isinstance(self.index, cudf.MultiIndex):
                index = self.index.to_frame()._columns
                index_names = self.index.to_frame().columns.to_list()
            else:
                index = [self.index._values]
                index_names = [self.index.name]
        else:
            index = None
            index_names = []

        tables = libcudf.copying.scatter_to_frames(
            self._columns,
            map_index._column,
            index,
            names=self.columns.to_list(),
            index_names=index_names,
        )

        if map_size:
            # Make sure map_size is >= the number of uniques in map_index
            if len(tables) > map_size:
                raise ValueError(
                    "ERROR: map_size must be >= %d (got %d)."
                    % (len(tables), map_size)
                )

            # Append empty dataframes if map_size > len(tables)
            for i in range(map_size - len(tables)):
                tables.append(self.take([]))
        return tables

    def repeat(self, repeats, axis=None):
        assert axis in (None, 0)
        new_index = self.index.repeat(repeats)
        cols = libcudf.filling.repeat(self._columns, repeats)
        # to preserve col names, need to get it from old _cols dict
        column_names = self._data.names
        result = DataFrame(data=dict(zip(column_names, cols)))
        return result.set_index(new_index)

    def tile(self, reps):
        """Construct a DataFrame by repeating this DataFrame the number of
        times given by reps

        Parameters
        ----------
        reps : non-negative integer
            The number of repetitions of this DataFrame along axis 0

        Returns
        -------
        The tiled output cudf.DataFrame
        """
        cols = libcudf.filling.tile(self._columns, reps)
        column_names = self._data.names
        return DataFrame(data=dict(zip(column_names, cols)))

    def stack(self, level=-1, dropna=True):
        """Stack the prescribed level(s) from columns to index

        Return a reshaped Series

        Parameters
        ----------
        dropna : bool, default True
            Whether to drop rows in the resulting Series with missing values.

        Returns
        -------
        The stacked cudf.Series

        Examples
        --------
        >>> import cudf
        >>> df = cudf.DataFrame({'a':[0,1,3], 'b':[1,2,4]})
        >>> df.stack()
        0  a    0
           b    1
        1  a    1
           b    2
        2  a    3
           b    4
        dtype: int64
        """
        assert level in (None, -1)
        index_as_cols = self.index.to_frame(index=False)._columns
        new_index_cols = libcudf.filling.repeat(index_as_cols, self.shape[1])
        [last_index] = libcudf.filling.tile(
            [column.as_column(self.columns)], self.shape[0]
        )
        new_index_cols.append(last_index)
        index_df = DataFrame(
            dict(zip(range(0, len(new_index_cols)), new_index_cols))
        )
        new_index = cudf.core.multiindex.MultiIndex.from_frame(index_df)

        # Collect datatypes and cast columns as that type
        common_type = np.result_type(*self.dtypes)
        homogenized_cols = [
            c.astype(common_type)
            if not np.issubdtype(c.dtype, common_type)
            else c
            for c in self._columns
        ]
        data_col = libcudf.reshape.stack(homogenized_cols)
        result = Series(data=data_col, index=new_index)
        if dropna:
            return result.dropna()
        else:
            return result

    def cov(self, **kwargs):
        """Compute the covariance matrix of a DataFrame.
        Parameters
        ----------
        **kwargs
            Keyword arguments to be passed to cupy.cov
        Returns
        -------
        cov : DataFrame
        """
        cov = cupy.cov(self.values, rowvar=False)
        df = DataFrame.from_gpu_matrix(cupy.asfortranarray(cov)).set_index(
            self.columns
        )
        df.columns = self.columns
        return df


def from_pandas(obj):
    """
    Convert certain Pandas objects into the cudf equivalent.

    Supports DataFrame, Series, Index, or MultiIndex.

    Raises
    ------
    TypeError for invalid input type.

    Examples
    --------
    >>> import cudf
    >>> import pandas as pd
    >>> data = [[0, 1], [1, 2], [3, 4]]
    >>> pdf = pd.DataFrame(data, columns=['a', 'b'], dtype=int)
    >>> cudf.from_pandas(pdf)
    <cudf.DataFrame ncols=2 nrows=3 >
    """
    if isinstance(obj, pd.DataFrame):
        return DataFrame.from_pandas(obj)
    elif isinstance(obj, pd.Series):
        return Series.from_pandas(obj)
    elif isinstance(obj, pd.MultiIndex):
        return cudf.MultiIndex.from_pandas(obj)
    elif isinstance(obj, pd.RangeIndex):
        if obj._step and obj._step != 1:
            raise ValueError("cudf RangeIndex requires step == 1")
        return cudf.core.index.RangeIndex(
            obj._start, stop=obj._stop, name=obj.name
        )
    elif isinstance(obj, pd.Index):
        return cudf.Index.from_pandas(obj)
    else:
        raise TypeError(
            "from_pandas only accepts Pandas Dataframes, Series, "
            "Index, RangeIndex and MultiIndex objects. "
            "Got %s" % type(obj)
        )


def merge(left, right, *args, **kwargs):
    return left.merge(right, *args, **kwargs)


# a bit of fanciness to inject doctstring with left parameter
merge_doc = DataFrame.merge.__doc__
idx = merge_doc.find("right")
merge.__doc__ = "".join(
    [merge_doc[:idx], "\n\tleft : DataFrame\n\t", merge_doc[idx:]]
)


def _align_indices(lhs, rhs):
    """
    Internal util to align the indices of two DataFrames. Returns a tuple of
    the aligned dataframes, or the original arguments if the indices are the
    same, or if rhs isn't a DataFrame.
    """
    lhs_out, rhs_out = lhs, rhs
    if isinstance(rhs, DataFrame) and not lhs.index.equals(rhs.index):
        df = lhs.merge(
            rhs,
            sort=True,
            how="outer",
            left_index=True,
            right_index=True,
            suffixes=("_x", "_y"),
        )
        df = df.sort_index()
        lhs_out = DataFrame(index=df.index)
        rhs_out = DataFrame(index=df.index)
        common = set(lhs.columns) & set(rhs.columns)
        common_x = set(["{}_x".format(x) for x in common])
        common_y = set(["{}_y".format(x) for x in common])
        for col in df.columns:
            if col in common_x:
                lhs_out[col[:-2]] = df[col]
            elif col in common_y:
                rhs_out[col[:-2]] = df[col]
            elif col in lhs:
                lhs_out[col] = df[col]
            elif col in rhs:
                rhs_out[col] = df[col]

    return lhs_out, rhs_out


def _setitem_with_dataframe(input_df, replace_df, input_cols=None, mask=None):
    """
        This function sets item dataframes relevant columns with replacement df
        :param input_df: Dataframe to be modified inplace
        :param replace_df: Replacement DataFrame to replace values with
        :param input_cols: columns to replace in the input dataframe
        :param mask: boolean mask in case of masked replacing
    """

    if input_cols is None:
        input_cols = input_df.columns

    if len(input_cols) != len(replace_df.columns):
        raise ValueError(
            "Number of Input Columns must be same replacement Dataframe"
        )

    for col_1, col_2 in zip(input_cols, replace_df.columns):
        if col_1 in input_df.columns:
            if mask is not None:
                input_df._data[col_1][mask] = column.as_column(
                    replace_df[col_2]
                )
            else:
                input_df._data[col_1] = column.as_column(replace_df[col_2])
        else:
            if mask is not None:
                raise ValueError("Can not insert new column with a bool mask")
            else:
                # handle append case
                input_df.insert(len(input_df._data), col_1, replace_df[col_2])<|MERGE_RESOLUTION|>--- conflicted
+++ resolved
@@ -1554,36 +1554,6 @@
         out.columns = self.columns
         return out
 
-<<<<<<< HEAD
-    def _take_columns(self, positions):
-        positions = Series(positions)
-        columns = self.columns
-        column_values = list(self._data.values())
-
-        result = DataFrame()
-        for idx in range(len(positions)):
-            if isinstance(columns, cudf.MultiIndex):
-                colname = positions[idx]
-            else:
-                colname = columns[positions[idx]]
-            if len(self) == 0:
-                if self.dtypes[idx] != "object":
-                    result[colname] = as_column([], dtype=self.dtypes[idx])
-                else:
-                    result[colname] = as_column([])
-            else:
-                result[colname] = column_values[positions[idx]]
-
-        result.index = self._index
-        if isinstance(columns, cudf.MultiIndex):
-            columns = columns.take(positions)
-        else:
-            columns = columns.take(positions.to_pandas())
-        result.columns = columns
-        return result
-
-=======
->>>>>>> ad36bdd1
     def copy(self, deep=True):
         """
         Returns a copy of this dataframe
