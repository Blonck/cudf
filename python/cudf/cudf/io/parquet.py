# Copyright (c) 2019, NVIDIA CORPORATION.

import warnings

import pyarrow.parquet as pq

import cudf
import cudf._libxx.parquet as libparquet
from cudf.utils import ioutils


@ioutils.doc_read_parquet_metadata()
def read_parquet_metadata(path):
    """{docstring}"""

    pq_file = pq.ParquetFile(path)

    num_rows = pq_file.metadata.num_rows
    num_row_groups = pq_file.num_row_groups
    col_names = pq_file.schema.names

    return num_rows, num_row_groups, col_names


@ioutils.doc_read_parquet()
def read_parquet(
    filepath_or_buffer,
    engine="cudf",
    columns=None,
    row_group=None,
    skip_rows=None,
    num_rows=None,
    strings_to_categorical=False,
    use_pandas_metadata=True,
    *args,
    **kwargs,
):
    """{docstring}"""

    filepath_or_buffer, compression = ioutils.get_filepath_or_buffer(
        filepath_or_buffer, None, **kwargs
    )
    if compression is not None:
        ValueError("URL content-encoding decompression is not supported")

    if engine == "cudf":
        df = libparquet.read_parquet(
            filepath_or_buffer,
            columns,
            row_group,
            skip_rows,
            num_rows,
            strings_to_categorical,
            use_pandas_metadata,
        )
    else:
        warnings.warn("Using CPU via PyArrow to read Parquet dataset.")
        pa_table = pq.read_pandas(
            filepath_or_buffer, columns=columns, *args, **kwargs
        )
        df = cudf.DataFrame.from_arrow(pa_table)

    return df


@ioutils.doc_to_parquet()
def to_parquet(
    df,
    path,
    engine="cudf",
    compression="snappy",
    index=None,
    partition_cols=None,
    statistics="ROWGROUP",
    *args,
    **kwargs,
):
    """{docstring}"""

    if engine == "cudf":
        if partition_cols is not None:
            raise ValueError(
                "'partition_cols' is currently not supported by the "
                + "gpu accelerated parquet writer"
            )

        # Ensure that no columns dtype is 'category'
        for col in df.columns:
            if df[col].dtype.name == "category":
                raise ValueError(
                    "'category' column dtypes are currently not "
                    + "supported by the gpu accelerated parquet writer"
                )

<<<<<<< HEAD
        return libcudf.parquet.write_parquet_libcudf(
=======
        return libparquet.write_parquet(
>>>>>>> 5127c7b9
            df, path, index, compression=compression, statistics=statistics
        )
    else:

        # If index is empty set it to the expected default value of True
        if index is None:
            index = True

        pa_table = df.to_arrow(preserve_index=index)
        pq.write_to_dataset(
            pa_table, path, partition_cols=partition_cols, *args, **kwargs
        )<|MERGE_RESOLUTION|>--- conflicted
+++ resolved
@@ -92,11 +92,7 @@
                     + "supported by the gpu accelerated parquet writer"
                 )
 
-<<<<<<< HEAD
-        return libcudf.parquet.write_parquet_libcudf(
-=======
         return libparquet.write_parquet(
->>>>>>> 5127c7b9
             df, path, index, compression=compression, statistics=statistics
         )
     else:
