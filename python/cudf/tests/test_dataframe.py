# Copyright (c) 2018, NVIDIA CORPORATION.

import operator
import pytest

import numpy as np
import pandas as pd
import pyarrow as pa
import array as arr

from librmm_cffi import librmm as rmm

import cudf as gd
from cudf.dataframe.dataframe import Series, DataFrame
from cudf.dataframe.buffer import Buffer
from cudf.settings import set_options

from itertools import combinations

from cudf.tests import utils
from cudf.tests.utils import assert_eq


def test_buffer_basic():
    n = 10
    buf = Buffer(np.arange(n, dtype=np.float64))
    assert buf.size == n
    assert buf.capacity == n
    np.testing.assert_equal(buf.mem.copy_to_host(),
                            np.arange(n, dtype=np.float64))


def test_buffer_append():
    n = 10
    expected = np.arange(n, dtype=np.float64)
    buf = Buffer(expected, size=n - 4, capacity=n)
    assert buf.size == n - 4
    assert buf.capacity == n
    np.testing.assert_equal(buf.mem.copy_to_host(), expected)
    np.testing.assert_equal(buf.to_array(), np.arange(n - 4, dtype=np.float64))

    # Buffer.append
    buf.append(1.23)
    expected[n - 4] = 1.23
    np.testing.assert_equal(buf.mem.copy_to_host(), expected)
    assert buf.size == n - 3
    assert buf.capacity == n

    # Buffer.extend
    buf.extend(np.asarray([2, 3]))
    expected[n - 3] = 2
    expected[n - 2] = 3
    np.testing.assert_equal(buf.mem.copy_to_host(), expected)
    assert buf.size == n - 1
    assert buf.capacity == n

    # Test out-of-bound
    with pytest.raises(MemoryError):
        buf.extend(np.asarray([2, 3]))
    np.testing.assert_equal(buf.mem.copy_to_host(), expected)
    assert buf.size == n - 1
    assert buf.capacity == n

    # Append to last slot
    buf.append(10.125)
    expected[n - 1] = 10.125
    np.testing.assert_equal(buf.mem.copy_to_host(), expected)
    assert buf.size == n
    assert buf.capacity == n

    with pytest.raises(MemoryError):
        buf.append(987654)

    np.testing.assert_equal(buf.to_array(), expected)
    assert buf.size == n
    assert buf.capacity == n


def test_series_basic():
    # Make series from buffer
    a1 = np.arange(10, dtype=np.float64)
    series = Series(a1)
    assert len(series) == 10
    np.testing.assert_equal(series.to_array(), np.hstack([a1]))


def test_series_append():
    a1 = np.arange(10, dtype=np.float64)
    series = Series(a1)
    # Add new buffer
    a2 = np.arange(5)
    series = series.append(a2)
    assert len(series) == 15
    np.testing.assert_equal(series.to_array(), np.hstack([a1, a2]))

    # Ensure appending to previous buffer
    a3 = np.arange(3)
    series = series.append(a3)
    assert len(series) == 18
    a4 = np.hstack([a1, a2, a3])
    np.testing.assert_equal(series.to_array(), a4)

    # Appending different dtype
    a5 = np.array([1, 2, 3], dtype=np.int32)
    a6 = np.array([4.5, 5.5, 6.5], dtype=np.float64)
    series = Series(a5).append(a6)
    np.testing.assert_equal(series.to_array(), np.hstack([a5, a6]))
    series = Series(a6).append(a5)
    np.testing.assert_equal(series.to_array(), np.hstack([a6, a5]))


index_dtypes = [np.int64, np.int32, np.int16, np.int8,
                np.uint64, np.uint32, np.uint16, np.uint8]


@pytest.mark.parametrize(
    'i1, i2, i3',
    ([(slice(None, 12), slice(3, None), slice(None, None, 2)),
      (range(12), range(3, 12), range(0, 9, 2)),
      (np.arange(12), np.arange(3, 12), np.arange(0, 9, 2)),
      (list(range(12)), list(range(3, 12)), list(range(0, 9, 2))),
      (pd.Series(range(12)), pd.Series(range(3, 12)),
       pd.Series(range(0, 9, 2))),
      (Series(range(12)), Series(range(3, 12)), Series(range(0, 9, 2))),
      ([i in range(12) for i in range(20)],
       [i in range(3, 12) for i in range(12)],
       [i in range(0, 9, 2) for i in range(9)]),
      (np.array([i in range(12) for i in range(20)], dtype=bool),
       np.array([i in range(3, 12) for i in range(12)], dtype=bool),
       np.array([i in range(0, 9, 2) for i in range(9)], dtype=bool))]
     + [(np.arange(12, dtype=t), np.arange(3, 12, dtype=t),
         np.arange(0, 9, 2, dtype=t)) for t in index_dtypes]),
    ids=(['slice', 'range', 'numpy.array', 'list', 'pandas.Series',
          'Series', 'list[bool]', 'numpy.array[bool]']
         + ['numpy.array[%s]' % t.__name__ for t in index_dtypes]))
def test_series_indexing(i1, i2, i3):
    a1 = np.arange(20)
    series = Series(a1)
    # Indexing
    sr1 = series[i1]
    assert sr1.null_count == 0
    np.testing.assert_equal(sr1.to_array(), a1[:12])
    sr2 = sr1[i2]
    assert sr2.null_count == 0
    np.testing.assert_equal(sr2.to_array(), a1[3:12])
    # Index with stride
    sr3 = sr2[i3]
    assert sr3.null_count == 0
    np.testing.assert_equal(sr3.to_array(), a1[3:12:2])

    # Integer indexing
    if isinstance(i1, range):
        for i in i1:  # Python int-s
            assert series[i] == a1[i]
    if isinstance(i1, np.ndarray) and i1.dtype in index_dtypes:
        for i in i1:  # numpy integers
            assert series[i] == a1[i]


def test_series_init_none():

    # test for creating empty series
    # 1: without initializing
    sr1 = Series()
    got = sr1.to_string()
    print(got)
    expect = '<empty Series of dtype=float64>'
    # values should match despite whitespace difference
    assert got.split() == expect.split()

    # 2: Using `None` as a initializer
    sr2 = Series(None)
    got = sr2.to_string()
    print(got)
    expect = '<empty Series of dtype=float64>'
    # values should match despite whitespace difference
    assert got.split() == expect.split()


def test_dataframe_basic():
    np.random.seed(0)
    df = DataFrame()

    # Populate with cuda memory
    df['keys'] = rmm.to_device(np.arange(10, dtype=np.float64))
    np.testing.assert_equal(df['keys'].to_array(), np.arange(10))
    assert len(df) == 10

    # Populate with numpy array
    rnd_vals = np.random.random(10)
    df['vals'] = rnd_vals
    np.testing.assert_equal(df['vals'].to_array(), rnd_vals)
    assert len(df) == 10
    assert tuple(df.columns) == ('keys', 'vals')

    # Make another dataframe
    df2 = DataFrame()
    df2['keys'] = np.array([123], dtype=np.float64)
    df2['vals'] = np.array([321], dtype=np.float64)

    # Concat
    df = gd.concat([df, df2])
    assert len(df) == 11

    hkeys = np.asarray(np.arange(10, dtype=np.float64).tolist() + [123])
    hvals = np.asarray(rnd_vals.tolist() + [321])

    np.testing.assert_equal(df['keys'].to_array(), hkeys)
    np.testing.assert_equal(df['vals'].to_array(), hvals)

    # As matrix
    mat = df.as_matrix()

    expect = np.vstack([hkeys, hvals]).T

    print(expect)
    print(mat)
    np.testing.assert_equal(mat, expect)

    # test dataframe with tuple name
    df_tup = DataFrame()
    data = np.arange(10)
    df_tup[(1, 'foobar')] = data
    np.testing.assert_equal(data, df_tup[(1, 'foobar')].to_array())


def test_dataframe_column_name_indexing():
    df = DataFrame()
    data = np.asarray(range(10), dtype=np.int32)
    df['a'] = data
    df[1] = data
    np.testing.assert_equal(df['a'].to_array(),
                            np.asarray(range(10), dtype=np.int32))
    np.testing.assert_equal(df[1].to_array(),
                            np.asarray(range(10), dtype=np.int32))

    pdf = pd.DataFrame()
    nelem = 10
    pdf['key1'] = np.random.randint(0, 5, nelem)
    pdf['key2'] = np.random.randint(0, 3, nelem)
    pdf[1] = np.arange(1, 1 + nelem)
    pdf[2] = np.random.random(nelem)
    df = DataFrame.from_pandas(pdf)

    assert_eq(df[df.columns], df)
    assert_eq(df[df.columns[:1]], df[['key1']])

    for i in range(1, len(pdf.columns)+1):
        for idx in combinations(pdf.columns, i):
            assert(pdf[list(idx)].equals(df[list(idx)].to_pandas()))

    # test for only numeric columns
    df = pd.DataFrame()
    for i in range(0, 10):
        df[i] = range(nelem)
    gdf = DataFrame.from_pandas(df)
    assert_eq(gdf, df)

    assert_eq(gdf[gdf.columns], gdf)
    assert_eq(gdf[gdf.columns[:3]], gdf[[0, 1, 2]])


def test_dataframe_drop_method():
    df = DataFrame()
    data = np.asarray(range(10))
    df['a'] = data
    df['b'] = data
    df['c'] = data

    assert tuple(df.columns) == ('a', 'b', 'c')
    assert tuple(df.drop('a').columns) == ('b', 'c')
    assert tuple(df.columns) == ('a', 'b', 'c')
    assert tuple(df.drop(['a', 'b']).columns) == ('c',)
    assert tuple(df.columns) == ('a', 'b', 'c')

    # Test drop error
    with pytest.raises(NameError) as raises:
        df.drop('d')
    raises.match("column 'd' does not exist")
    with pytest.raises(NameError) as raises:
        df.drop(['a', 'd', 'b'])
    raises.match("column 'd' does not exist")


def test_dataframe_column_add_drop():
    df = DataFrame()
    data = np.asarray(range(10))
    df['a'] = data
    df['b'] = data
    assert tuple(df.columns) == ('a', 'b')
    del df['a']
    assert tuple(df.columns) == ('b',)
    df['c'] = data
    assert tuple(df.columns) == ('b', 'c')
    df['a'] = data
    assert tuple(df.columns) == ('b', 'c', 'a')


@pytest.mark.parametrize('nelem', [0, 3, 100, 1000])
def test_dataframe_astype(nelem):
    df = DataFrame()
    data = np.asarray(range(nelem), dtype=np.int32)
    df['a'] = data
    assert df['a'].dtype is np.dtype(np.int32)
    df['b'] = df['a'].astype(np.float32)
    assert df['b'].dtype is np.dtype(np.float32)
    np.testing.assert_equal(df['a'].to_array(), df['b'].to_array())


def test_dataframe_slicing():
    df = DataFrame()
    size = 123
    df['a'] = ha = np.random.randint(low=0, high=100, size=size)\
        .astype(np.int32)
    df['b'] = hb = np.random.random(size).astype(np.float32)
    df['c'] = hc = np.random.randint(low=0, high=100, size=size)\
        .astype(np.int64)
    df['d'] = hd = np.random.random(size).astype(np.float64)

    # Row slice first 10
    first_10 = df[:10]
    assert len(first_10) == 10
    assert tuple(first_10.columns) == ('a', 'b', 'c', 'd')
    np.testing.assert_equal(first_10['a'].to_array(), ha[:10])
    np.testing.assert_equal(first_10['b'].to_array(), hb[:10])
    np.testing.assert_equal(first_10['c'].to_array(), hc[:10])
    np.testing.assert_equal(first_10['d'].to_array(), hd[:10])
    del first_10

    # Row slice last 10
    last_10 = df[-10:]
    assert len(last_10) == 10
    assert tuple(last_10.columns) == ('a', 'b', 'c', 'd')
    np.testing.assert_equal(last_10['a'].to_array(), ha[-10:])
    np.testing.assert_equal(last_10['b'].to_array(), hb[-10:])
    np.testing.assert_equal(last_10['c'].to_array(), hc[-10:])
    np.testing.assert_equal(last_10['d'].to_array(), hd[-10:])
    del last_10

    # Row slice [begin:end]
    begin = 7
    end = 121
    subrange = df[begin:end]
    assert len(subrange) == end - begin
    assert tuple(subrange.columns) == ('a', 'b', 'c', 'd')
    np.testing.assert_equal(subrange['a'].to_array(), ha[begin:end])
    np.testing.assert_equal(subrange['b'].to_array(), hb[begin:end])
    np.testing.assert_equal(subrange['c'].to_array(), hc[begin:end])
    np.testing.assert_equal(subrange['d'].to_array(), hd[begin:end])
    del subrange


@pytest.mark.parametrize('step', [1, 2, 5])
@pytest.mark.parametrize('scalar', [0, 20, 100])
def test_dataframe_loc(scalar, step):
    df = DataFrame()
    size = 123
    df['a'] = ha = np.random.randint(low=0, high=100, size=size)\
        .astype(np.int32)
    df['b'] = hb = np.random.random(size).astype(np.float32)  # noqa: F841
    df['c'] = hc = np.random.randint(low=0, high=100, size=size)\
        .astype(np.int64)
    df['d'] = hd = np.random.random(size).astype(np.float64)

    pdf = pd.DataFrame()
    pdf['a'] = ha
    pdf['b'] = hb
    pdf['c'] = hc
    pdf['d'] = hd

    # Scalar label
    np.testing.assert_equal(df.loc[scalar].to_array(), pdf.loc[scalar])

    # Full slice
    full = df.loc[:, ['c']]
    assert tuple(full.columns) == ('c',)
    np.testing.assert_equal(full['c'].to_array(), hc)

    begin = 110
    end = 122

    fewer = df.loc[begin:end:step, ['c', 'd', 'a']]
    assert len(fewer) == (end - begin)//step + 1
    assert tuple(fewer.columns) == ('c', 'd', 'a')
    np.testing.assert_equal(fewer['a'].to_array(), ha[begin:end + 1:step])
    np.testing.assert_equal(fewer['c'].to_array(), hc[begin:end + 1:step])
    np.testing.assert_equal(fewer['d'].to_array(), hd[begin:end + 1:step])
    del fewer

    fewer = df.loc[begin:end, ['c', 'd']]
    assert len(fewer) == end - begin + 1
    assert tuple(fewer.columns) == ('c', 'd')
    np.testing.assert_equal(fewer['c'].to_array(), hc[begin:end + 1])
    np.testing.assert_equal(fewer['d'].to_array(), hd[begin:end + 1])
    del fewer

    # Make int64 index
    offset = 50
    df2 = df[offset:]
    begin = 117
    end = 122
    fewer = df2.loc[begin:end, ['c', 'd', 'a']]
    assert len(fewer) == end - begin + 1
    assert tuple(fewer.columns) == ('c', 'd', 'a')
    np.testing.assert_equal(fewer['a'].to_array(), ha[begin:end + 1])
    np.testing.assert_equal(fewer['c'].to_array(), hc[begin:end + 1])
    np.testing.assert_equal(fewer['d'].to_array(), hd[begin:end + 1])


@pytest.mark.xfail(
    raises=IndexError,
    reason="label scalar is out of bound"
)
def test_dataframe_loc_outbound():
    df = DataFrame()
    size = 10
    df['a'] = ha = np.random.randint(low=0, high=100, size=size) \
        .astype(np.int32)
    df['b'] = hb = np.random.random(size).astype(np.float32)  # noqa: F841

    pdf = pd.DataFrame()
    pdf['a'] = ha
    pdf['b'] = hb

    np.testing.assert_equal(df.loc[11].to_array(), pdf.loc[11])


@pytest.mark.parametrize('nelem', [2, 5, 20, 100])
def test_series_iloc(nelem):

    # create random series
    np.random.seed(12)
    ps = pd.Series(np.random.sample(nelem))

    # gpu series
    gs = Series(ps)

    # positive tests for indexing
    np.testing.assert_allclose(gs.iloc[-1*nelem], ps.iloc[-1*nelem])
    np.testing.assert_allclose(gs.iloc[-1], ps.iloc[-1])
    np.testing.assert_allclose(gs.iloc[0], ps.iloc[0])
    np.testing.assert_allclose(gs.iloc[1], ps.iloc[1])
    np.testing.assert_allclose(gs.iloc[nelem-1], ps.iloc[nelem-1])

    # positive tests for slice
    np.testing.assert_allclose(gs.iloc[-1:1], ps.iloc[-1:1])
    np.testing.assert_allclose(
        gs.iloc[nelem-1:-1], ps.iloc[nelem-1:-1])
    np.testing.assert_allclose(gs.iloc[0:nelem-1], ps.iloc[0:nelem-1])
    np.testing.assert_allclose(gs.iloc[0:nelem], ps.iloc[0:nelem])
    np.testing.assert_allclose(gs.iloc[1:1], ps.iloc[1:1])
    np.testing.assert_allclose(gs.iloc[1:2], ps.iloc[1:2])
    np.testing.assert_allclose(
        gs.iloc[nelem-1:nelem+1], ps.iloc[nelem-1:nelem+1])
    np.testing.assert_allclose(
        gs.iloc[nelem:nelem*2], ps.iloc[nelem:nelem*2])


@pytest.mark.parametrize('nelem', [2, 5, 20, 100])
def test_dataframe_iloc(nelem):
    gdf = DataFrame()

    gdf['a'] = ha = np.random.randint(low=0, high=100, size=nelem) \
        .astype(np.int32)
    gdf['b'] = hb = np.random.random(nelem).astype(np.float32)

    pdf = pd.DataFrame()
    pdf['a'] = ha
    pdf['b'] = hb

    # Positive tests for slicing using iloc
    def assert_col(g, p):
        np.testing.assert_equal(g['a'].to_array(), p['a'])
        np.testing.assert_equal(g['b'].to_array(), p['b'])

    assert_col(gdf.iloc[-1:1], pdf.iloc[-1:1])
    assert_col(gdf.iloc[nelem-1:-1], pdf.iloc[nelem-1:-1])
    assert_col(gdf.iloc[0:nelem-1], pdf.iloc[0:nelem-1])
    assert_col(gdf.iloc[0:nelem], pdf.iloc[0:nelem])
    assert_col(gdf.iloc[1:1], pdf.iloc[1:1])
    assert_col(gdf.iloc[1:2], pdf.iloc[1:2])
    assert_col(gdf.iloc[nelem-1:nelem+1], pdf.iloc[nelem-1:nelem+1])
    assert_col(gdf.iloc[nelem:nelem*2], pdf.iloc[nelem:nelem*2])

    # Positive tests for int indexing
    def assert_series(g, p):
        np.testing.assert_equal(g.to_array(), p)

    assert_series(gdf.iloc[-1 * nelem], pdf.iloc[-1 * nelem])
    assert_series(gdf.iloc[-1], pdf.iloc[-1])
    assert_series(gdf.iloc[0], pdf.iloc[0])
    assert_series(gdf.iloc[1], pdf.iloc[1])
    assert_series(gdf.iloc[nelem - 1], pdf.iloc[nelem - 1])


@pytest.mark.xfail(
    raises=AssertionError,
    reason="Series.index are different"
)
def test_dataframe_iloc_tuple():
    gdf = DataFrame()
    nelem = 123
    gdf['a'] = ha = np.random.randint(low=0, high=100, size=nelem) \
        .astype(np.int32)
    gdf['b'] = hb = np.random.random(nelem).astype(np.float32)

    pdf = pd.DataFrame()
    pdf['a'] = ha
    pdf['b'] = hb

    # We don't support passing the column names into the index quite yet
    got = gdf.iloc[1, [1]]
    expect = pdf.iloc[1, [1]]

    assert_eq(got, expect)


@pytest.mark.xfail(
    raises=IndexError,
    reason="positional indexers are out-of-bounds"
)
def test_dataframe_iloc_index_error():
    gdf = DataFrame()
    nelem = 123
    gdf['a'] = ha = np.random.randint(low=0, high=100, size=nelem) \
        .astype(np.int32)
    gdf['b'] = hb = np.random.random(nelem).astype(np.float32)

    pdf = pd.DataFrame()
    pdf['a'] = ha
    pdf['b'] = hb

    def assert_col(g, p):
        np.testing.assert_equal(g['a'].to_array(), p['a'])
        np.testing.assert_equal(g['b'].to_array(), p['b'])

    assert_col(gdf.iloc[nelem*2], pdf.iloc[nelem*2])


@pytest.mark.xfail(
    raises=ValueError,
    reason="updating columns using df.iloc[] is not allowed"
)
def test_dataframe_iloc_setitem():
    gdf = DataFrame()
    nelem = 123
    gdf['a'] = np.random.randint(low=0, high=100, size=nelem) \
        .astype(np.int32)
    gdf['b'] = np.random.random(nelem).astype(np.float32)

    gdf.iloc[0] = nelem


def test_dataframe_to_string():
    with set_options(formatting={'nrows': 5, 'ncols': 8}):
        # Test basic
        df = DataFrame([('a', [1, 2, 3, 4, 5, 6]),
                        ('b', [11, 12, 13, 14, 15, 16])])
        string = str(df)
        print(string)
        assert string.splitlines()[-1] == '[1 more rows]'

        # Test skipped columns
        df = DataFrame([('a', [1,  2,  3,  4,  5,  6]),
                        ('b', [11, 12, 13, 14, 15, 16]),
                        ('c', [11, 12, 13, 14, 15, 16]),
                        ('d', [11, 12, 13, 14, 15, 16])])
        string = df.to_string(ncols=3)
        print(string)
        assert string.splitlines()[-2] == '[1 more rows]'
        assert string.splitlines()[-1] == '[1 more columns]'

        # Test masked
        df = DataFrame([('a', [1, 2, 3, 4, 5, 6]),
                        ('b', [11, 12, 13, 14, 15, 16])])

        data = np.arange(6)
        mask = np.zeros(1, dtype=np.uint8)
        mask[0] = 0b00101101

        masked = Series.from_masked_array(data, mask)
        assert masked.null_count == 2
        df['c'] = masked

        # check data
        values = list(masked)
        validids = [0, 2, 3, 5]
        densearray = masked.to_array()
        np.testing.assert_equal(data[validids], densearray)
        # valid position is corret
        for i in validids:
            assert data[i] == values[i]
        # null position is correct
        for i in range(len(values)):
            if i not in validids:
                assert values[i] is None

        got = df.to_string(nrows=None)
        print(got)
        expect = '''
  a b  c
0 1 11 0
1 2 12
2 3 13 2
3 4 14 3
4 5 15
5 6 16 5
'''
        # values should match despite whitespace difference
        assert got.split() == expect.split()


def test_dataframe_to_string_wide():
    # Test basic
    df = DataFrame()
    for i in range(100):
        df['a{}'.format(i)] = list(range(3))
    got = df.to_string(ncols=8)
    print(got)
    expect = '''
    a0   a1   a2   a3   a4   a5   a6 ...  a99
0    0    0    0    0    0    0    0 ...    0
1    1    1    1    1    1    1    1 ...    1
2    2    2    2    2    2    2    2 ...    2
[92 more columns]
'''
    # values should match despite whitespace difference
    assert got.split() == expect.split()


def test_dataframe_empty_to_string():
    # Test for printing empty dataframe
    df = DataFrame()
    got = df.to_string()
    print(got)
    expect = "Empty DataFrame\nColumns: []\nIndex: []\n"
    # values should match despite whitespace difference
    assert got.split() == expect.split()


def test_dataframe_emptycolumns_to_string():
    # Test for printing dataframe having empty columns
    df = DataFrame()
    df['a'] = []
    df['b'] = []
    got = df.to_string()
    print(got)
    expect = "Empty DataFrame\nColumns: ['a', 'b']\nIndex: []\n"
    # values should match despite whitespace difference
    assert got.split() == expect.split()


def test_dataframe_copy():
    # Test for copying the dataframe using python copy pkg
    from copy import copy
    df = DataFrame()
    df['a'] = [1, 2, 3]
    df2 = copy(df)
    df2['b'] = [4, 5, 6]
    got = df.to_string()
    print(got)
    expect = '''
     a
0    1
1    2
2    3
'''
    # values should match despite whitespace difference
    assert got.split() == expect.split()


def test_dataframe_copy_shallow():
    # Test for copy dataframe using class method
    df = DataFrame()
    df['a'] = [1, 2, 3]
    df2 = df.copy()
    df2['b'] = [4, 2, 3]
    got = df.to_string()
    print(got)
    expect = '''
     a
0    1
1    2
2    3
'''
    # values should match despite whitespace difference
    assert got.split() == expect.split()


def test_dataframe_dtypes():
    dtypes = pd.Series([np.int32, np.float32, np.float64],
                       index=['c', 'a', 'b'])
    df = DataFrame([(k, np.ones(10, dtype=v))
                    for k, v in dtypes.iteritems()])
    assert df.dtypes.equals(dtypes)


def test_dataframe_add_col_to_object_dataframe():
    # Test for adding column to an empty object dataframe
    cols = ['a', 'b', 'c']
    df = pd.DataFrame(columns=cols, dtype='str')

    data = {k: v for (k, v) in zip(cols, [['a'] for _ in cols])}

    gdf = DataFrame(data)
    gdf = gdf[:0]

    assert gdf.dtypes.equals(df.dtypes)
    gdf['a'] = [1]
    df['a'] = [10]
    assert gdf.dtypes.equals(df.dtypes)
    gdf['b'] = [1.0]
    df['b'] = [10.0]
    assert gdf.dtypes.equals(df.dtypes)


def test_dataframe_dir_and_getattr():
    df = DataFrame([('a', np.ones(10)),
                    ('b', np.ones(10)),
                    ('not an id', np.ones(10)),
                    ('oop$', np.ones(10))])
    o = dir(df)
    assert {'a', 'b'}.issubset(o)
    assert 'not an id' not in o
    assert 'oop$' not in o

    # Getattr works
    assert df.a is df['a']
    assert df.b is df['b']
    with pytest.raises(AttributeError):
        df.not_a_column


@pytest.mark.parametrize('order', ['C', 'F'])
def test_dataframe_as_gpu_matrix(order):
    df = DataFrame()

    nelem = 123
    for k in 'abcd':
        df[k] = np.random.random(nelem)

    # Check all columns
    mat = df.as_gpu_matrix(order=order).copy_to_host()
    assert mat.shape == (nelem, 4)
    for i, k in enumerate(df.columns):
        np.testing.assert_array_equal(df[k].to_array(), mat[:, i])

    # Check column subset
    mat = df.as_gpu_matrix(order=order, columns=['a', 'c']).copy_to_host()
    assert mat.shape == (nelem, 2)

    for i, k in enumerate('ac'):
        np.testing.assert_array_equal(df[k].to_array(), mat[:, i])


def test_dataframe_as_gpu_matrix_null_values():
    df = DataFrame()

    nelem = 123
    na = -10000

    refvalues = {}
    for k in 'abcd':
        df[k] = data = np.random.random(nelem)
        bitmask = utils.random_bitmask(nelem)
        df[k] = df[k].set_mask(bitmask)
        boolmask = np.asarray(utils.expand_bits_to_bytes(bitmask)[:nelem],
                              dtype=np.bool_)
        data[~boolmask] = na
        refvalues[k] = data

    # Check null value causes error
    with pytest.raises(ValueError) as raises:
        df.as_gpu_matrix()
    raises.match("column 'a' has null values")

    for k in df.columns:
        df[k] = df[k].fillna(na)

    mat = df.as_gpu_matrix().copy_to_host()
    for i, k in enumerate(df.columns):
        np.testing.assert_array_equal(refvalues[k], mat[:, i])


@pytest.mark.parametrize('ntake', [0, 1, 10, 123, 122, 200])
def test_dataframe_take(ntake):
    np.random.seed(0)
    df = DataFrame()

    nelem = 123
    df['ii'] = ii = np.random.randint(0, 20, nelem)
    df['ff'] = ff = np.random.random(nelem)

    take_indices = np.random.randint(0, len(df), ntake)

    def check(**kwargs):
        out = df.take(take_indices, **kwargs)
        assert len(out) == ntake
        np.testing.assert_array_equal(out.ii.to_array(), ii[take_indices])
        np.testing.assert_array_equal(out.ff.to_array(), ff[take_indices])
        if kwargs.get('ignore_index'):
            np.testing.assert_array_equal(out.index, np.arange(ntake))
        else:
            np.testing.assert_array_equal(out.index, take_indices)

    check()
    check(ignore_index=True)


def test_dataframe_append_empty():
    pdf = pd.DataFrame({
        "key": [1, 1, 1, 2, 2, 2, 3, 3, 3, 4, 4, 4],
        "value": [1, 2, 3, 4, 5, 6, 7, 8, 9, 10, 11, 12]
        })
    gdf = DataFrame.from_pandas(pdf)

    gdf['newcol'] = 100
    pdf['newcol'] = 100

    assert len(gdf['newcol']) == len(pdf)
    assert len(pdf['newcol']) == len(pdf)
    pd.testing.assert_frame_equal(gdf.to_pandas(), pdf)


def test_dataframe_setitem_from_masked_object():
    ary = np.random.randn(100)
    mask = np.zeros(100, dtype=bool)
    mask[:20] = True
    np.random.shuffle(mask)
    ary[mask] = np.nan

    test1_null = Series(ary, nan_as_null=True)
    assert(test1_null.has_null_mask)
    assert(test1_null.null_count == 20)
    test1_nan = Series(ary, nan_as_null=False)
    assert(test1_nan.null_count == 0)

    test2_null = DataFrame.from_pandas(pd.DataFrame({'a': ary}),
                                       nan_as_null=True)
    assert(test2_null['a'].has_null_mask)
    assert(test2_null['a'].null_count == 20)
    test2_nan = DataFrame.from_pandas(pd.DataFrame({'a': ary}),
                                      nan_as_null=False)
    assert(test2_nan['a'].null_count == 0)

    gpu_ary = rmm.to_device(ary)
    test3_null = Series(gpu_ary, nan_as_null=True)
    assert(test3_null.has_null_mask)
    assert(test3_null.null_count == 20)
    test3_nan = Series(gpu_ary, nan_as_null=False)
    assert(test3_nan.null_count == 0)

    test4 = DataFrame()
    lst = [1, 2, None, 4, 5, 6, None, 8, 9]
    test4['lst'] = lst
    assert(test4['lst'].has_null_mask)
    assert(test4['lst'].null_count == 2)


def test_dataframe_append_to_empty():
    pdf = pd.DataFrame()
    pdf['a'] = []
    pdf['b'] = [1, 2, 3]

    gdf = DataFrame()
    gdf['a'] = []
    gdf['b'] = [1, 2, 3]

    pd.testing.assert_frame_equal(gdf.to_pandas(), pdf)


def test_dataframe_setitem_index_len1():
    gdf = DataFrame()
    gdf['a'] = [1]
    gdf['b'] = gdf.index.as_column()

    np.testing.assert_equal(gdf.b.to_array(), [0])


def test_assign():
    gdf = DataFrame({'x': [1, 2, 3]})
    gdf2 = gdf.assign(y=gdf.x + 1)
    assert list(gdf.columns) == ['x']
    assert list(gdf2.columns) == ['x', 'y']

    np.testing.assert_equal(gdf2.y.to_array(), [2, 3, 4])


@pytest.mark.parametrize('nrows', [1, 8, 100, 1000])
def test_dataframe_hash_columns(nrows):
    gdf = DataFrame()
    data = np.asarray(range(nrows))
    data[0] = data[-1]  # make first and last the same
    gdf['a'] = data
    gdf['b'] = gdf.a + 100
    out = gdf.hash_columns(['a', 'b'])
    assert isinstance(out, Series)
    assert len(out) == nrows
    assert out.dtype == np.int32

    # Check default
    out_all = gdf.hash_columns()
    np.testing.assert_array_equal(out.to_array(), out_all.to_array())

    # Check single column
    out_one = gdf.hash_columns(['a']).to_array()
    # First matches last
    assert out_one[0] == out_one[-1]
    # Equivalent to the Series.hash_values()
    np.testing.assert_array_equal(
        gdf.a.hash_values().to_array(),
        out_one,
        )


@pytest.mark.parametrize('nrows', [3, 10, 100, 1000])
@pytest.mark.parametrize('nparts', [1, 2, 8, 13])
@pytest.mark.parametrize('nkeys', [1, 2])
def test_dataframe_hash_partition(nrows, nparts, nkeys):
    np.random.seed(123)
    gdf = DataFrame()
    keycols = []
    for i in range(nkeys):
        keyname = 'key{}'.format(i)
        gdf[keyname] = np.random.randint(0, 7 - i, nrows)
        keycols.append(keyname)
    gdf['val1'] = np.random.randint(0, nrows * 2, nrows)

    got = gdf.partition_by_hash(keycols, nparts=nparts)
    # Must return a list
    assert isinstance(got, list)
    # Must have correct number of partitions
    assert len(got) == nparts
    # All partitions must be DataFrame type
    assert all(isinstance(p, DataFrame) for p in got)
    # Check that all partitions have unique keys
    part_unique_keys = set()
    for p in got:
        if len(p):
            # Take rows of the keycolums and build a set of the key-values
            unique_keys = set(map(tuple, p.as_matrix(columns=keycols)))
            # Ensure that none of the key-values have occurred in other groups
            assert not (unique_keys & part_unique_keys)
            part_unique_keys |= unique_keys
    assert len(part_unique_keys)


@pytest.mark.parametrize('nrows', [3, 10, 50])
def test_dataframe_hash_partition_masked_value(nrows):
    gdf = DataFrame()
    gdf['key'] = np.arange(nrows)
    gdf['val'] = np.arange(nrows) + 100
    bitmask = utils.random_bitmask(nrows)
    bytemask = utils.expand_bits_to_bytes(bitmask)
    gdf['val'] = gdf['val'].set_mask(bitmask)
    parted = gdf.partition_by_hash(['key'], nparts=3)
    # Verify that the valid mask is correct
    for p in parted:
        df = p.to_pandas()
        for row in df.itertuples():
            valid = bool(bytemask[row.key])
            expected_value = row.key + 100 if valid else -1
            got_value = row.val
            assert expected_value == got_value


@pytest.mark.parametrize('nrows', [3, 10, 50])
def test_dataframe_hash_partition_masked_keys(nrows):
    gdf = DataFrame()
    gdf['key'] = np.arange(nrows)
    gdf['val'] = np.arange(nrows) + 100
    bitmask = utils.random_bitmask(nrows)
    bytemask = utils.expand_bits_to_bytes(bitmask)
    gdf['key'] = gdf['key'].set_mask(bitmask)
    parted = gdf.partition_by_hash(['key'], nparts=3)
    # Verify that the valid mask is correct
    for p in parted:
        df = p.to_pandas()
        for row in df.itertuples():
            valid = bool(bytemask[row.val - 100])
            # val is key + 100
            expected_value = row.val - 100 if valid else -1
            got_value = row.key
            assert expected_value == got_value


def test_dataframe_empty_concat():
    gdf1 = DataFrame()
    gdf1['a'] = []
    gdf1['b'] = []

    gdf2 = gdf1.copy()

    gdf3 = gd.concat([gdf1, gdf2])
    assert len(gdf3) == 0
    assert len(gdf3.columns) == 2


def test_concat_with_axis():
    df1 = pd.DataFrame(dict(x=np.arange(5), y=np.arange(5)))
    df2 = pd.DataFrame(dict(a=np.arange(5), b=np.arange(5)))

    concat_df = pd.concat([df1, df2], axis=1)
    cdf1 = gd.from_pandas(df1)
    cdf2 = gd.from_pandas(df2)

    # concat only dataframes
    concat_cdf = gd.concat([cdf1, cdf2], axis=1)
    assert_eq(concat_cdf, concat_df)

    # concat only series
    concat_s = pd.concat([df1.x, df1.y], axis=1)
    cs1 = gd.Series.from_pandas(df1.x)
    cs2 = gd.Series.from_pandas(df1.y)
    concat_cdf_s = gd.concat([cs1, cs2], axis=1)

    assert_eq(concat_cdf_s, concat_s)

    # concat series and dataframes
    s3 = pd.Series(np.random.random(5))
    cs3 = gd.Series.from_pandas(s3)

    concat_cdf_all = gd.concat([cdf1, cs3, cdf2], axis=1)
    concat_df_all = pd.concat([df1, s3, df2], axis=1)
    assert_eq(concat_cdf_all, concat_df_all)


@pytest.mark.parametrize('nrows', [0, 3, 10, 100, 1000])
def test_nonmatching_index_setitem(nrows):
    np.random.seed(0)

    gdf = DataFrame()
    gdf['a'] = np.random.randint(2147483647, size=nrows)
    gdf['b'] = np.random.randint(2147483647, size=nrows)
    gdf = gdf.set_index('b')

    test_values = np.random.randint(2147483647, size=nrows)
    gdf['c'] = test_values
    assert(len(test_values) == len(gdf['c']))
    assert(gdf['c'].to_pandas().equals(
        Series(test_values).set_index(gdf._index).to_pandas()))


@pytest.mark.parametrize('nelem', [0, 1, 5, 20, 100])
@pytest.mark.parametrize('slice_start', [None, 0, 1, 3, 10, -10])
@pytest.mark.parametrize('slice_end', [None, 0, 1, 30, 50, -1])
def test_dataframe_masked_slicing(nelem, slice_start, slice_end):
    gdf = DataFrame()
    gdf['a'] = list(range(nelem))
    gdf['b'] = list(range(nelem, 2 * nelem))
    gdf['a'] = gdf['a'].set_mask(utils.random_bitmask(nelem))
    gdf['b'] = gdf['b'].set_mask(utils.random_bitmask(nelem))

    def do_slice(x):
        return x[slice_start: slice_end]

    expect = do_slice(gdf.to_pandas())
    got = do_slice(gdf).to_pandas()

    pd.testing.assert_frame_equal(expect, got)


def test_from_pandas():
    df = pd.DataFrame({'x': [1, 2, 3]}, index=[4., 5., 6.])
    gdf = gd.DataFrame.from_pandas(df)
    assert isinstance(gdf, gd.DataFrame)

    pd.testing.assert_frame_equal(df, gdf.to_pandas())

    s = df.x
    gs = gd.Series.from_pandas(s)
    assert isinstance(gs, gd.Series)

    pd.testing.assert_series_equal(s, gs.to_pandas())


@pytest.mark.parametrize('dtypes', [int, float])
def test_from_records(dtypes):
    h_ary = np.ndarray(shape=(10, 4), dtype=dtypes)
    rec_ary = h_ary.view(np.recarray)

    gdf = gd.DataFrame.from_records(rec_ary, columns=['a', 'b', 'c', 'd'])
    df = pd.DataFrame.from_records(rec_ary, columns=['a', 'b', 'c', 'd'])
    assert isinstance(gdf, gd.DataFrame)

    pd.testing.assert_frame_equal(df, gdf.to_pandas())

    gdf = gd.DataFrame.from_records(rec_ary)
    df = pd.DataFrame.from_records(rec_ary)
    assert isinstance(gdf, gd.DataFrame)

    pd.testing.assert_frame_equal(df, gdf.to_pandas())


def test_from_gpu_matrix():
    h_ary = np.array([[1, 2, 3], [4, 5, 6]], np.int32)
    d_ary = rmm.to_device(h_ary)

    gdf = gd.DataFrame.from_gpu_matrix(d_ary, columns=['a', 'b', 'c'])
    df = pd.DataFrame(h_ary, columns=['a', 'b', 'c'])
    assert isinstance(gdf, gd.DataFrame)

    pd.testing.assert_frame_equal(df, gdf.to_pandas())

    gdf = gd.DataFrame.from_gpu_matrix(d_ary)
    df = pd.DataFrame(h_ary)
    assert isinstance(gdf, gd.DataFrame)

    pd.testing.assert_frame_equal(df, gdf.to_pandas())


@pytest.mark.xfail(reason="matrix dimension is not 2")
def test_from_gpu_matrix_wrong_dimensions():
    d_ary = rmm.device_array((2, 3, 4), dtype=np.int32)
    gdf = gd.DataFrame.from_gpu_matrix(d_ary)
    assert gdf is not None


@pytest.mark.xfail(reason="constructor does not coerce index inputs")
def test_index_in_dataframe_constructor():
    a = pd.DataFrame({'x': [1, 2, 3]}, index=[4., 5., 6.])
    b = gd.DataFrame({'x': [1, 2, 3]}, index=[4., 5., 6.])

    pd.testing.assert_frame_equal(a, b.to_pandas())
    assert pd.testing.assert_frame_equal(a.loc[4:], b.loc[4:].to_pandas())


@pytest.mark.parametrize('nelem', [0, 2, 3, 100, 1000])
@pytest.mark.parametrize(
    'data_type',
    ['bool', 'int8', 'int16', 'int32', 'int64',
     'float32', 'float64', 'datetime64[ms]']
)
def test_from_arrow(nelem, data_type):
    df = pd.DataFrame(
        {
            'a': np.random.randint(0, 1000, nelem).astype(data_type),
            'b': np.random.randint(0, 1000, nelem).astype(data_type)
        }
    )
    padf = pa.Table.from_pandas(df, preserve_index=False)\
        .replace_schema_metadata(None)
    gdf = gd.DataFrame.from_arrow(padf)
    assert isinstance(gdf, gd.DataFrame)

    pd.testing.assert_frame_equal(df, gdf.to_pandas())

    s = pa.Array.from_pandas(df.a)
    gs = gd.Series.from_arrow(s)
    assert isinstance(gs, gd.Series)

    # For some reason PyArrow to_pandas() converts to numpy array and has
    # better type compatibility
    np.testing.assert_array_equal(s.to_pandas(), gs.to_array())


@pytest.mark.parametrize('nelem', [0, 2, 3, 100, 1000])
@pytest.mark.parametrize(
    'data_type',
    ['bool', 'int8', 'int16', 'int32', 'int64',
     'float32', 'float64', 'datetime64[ms]']
)
def test_to_arrow(nelem, data_type):
    df = pd.DataFrame(
        {
            'a': np.random.randint(0, 1000, nelem).astype(data_type),
            'b': np.random.randint(0, 1000, nelem).astype(data_type)
        }
    )
    gdf = gd.DataFrame.from_pandas(df)

    pa_df = pa.Table.from_pandas(df, preserve_index=False)\
        .replace_schema_metadata(None)
    # Pandas uses ns so need to cast columns to ms
    if data_type == 'datetime64[ms]':
        pa_df = pa_df.add_column(
                    0,
                    pa_df.column(1)
                    .cast(pa.timestamp('ms'))
                    .cast(pa.int64())
                    .cast(pa.date64())
                ).add_column(
                    0,
                    pa_df.column(0)
                    .cast(pa.timestamp('ms'))
                    .cast(pa.int64())
                    .cast(pa.date64())
                ).remove_column(2).remove_column(2)
    pa_gdf = gdf.to_arrow(preserve_index=False).replace_schema_metadata(None)

    assert isinstance(pa_gdf, pa.Table)
    assert pa.Table.equals(pa_df, pa_gdf)

    pa_s = pa.Array.from_pandas(df.a)
    # Pandas uses ns so need to cast columns to ms
    if data_type == 'datetime64[ms]':
        pa_s = pa_s.cast(pa.timestamp('ms')).cast(pa.int64()).cast(pa.date64())
    pa_gs = gdf['a'].to_arrow()

    assert isinstance(pa_gs, pa.Array)
    assert pa.Array.equals(pa_s, pa_gs)

    pa_i = pa.Array.from_pandas(df.index)
    pa_gi = gdf.index.to_arrow()

    assert isinstance(pa_gi, pa.Array)
    assert pa.Array.equals(pa_i, pa_gi)


@pytest.mark.parametrize(
    'data_type',
    ['bool', 'int8', 'int16', 'int32', 'int64',
     'float32', 'float64', 'datetime64[ms]']
)
def test_to_from_arrow_nulls(data_type):
    if data_type == 'datetime64[ms]':
        data_type = pa.date64()
    if data_type == 'bool':
        s1 = pa.array([True, None, False, None, True], type=data_type)
    else:
        s1 = pa.array([1, None, 3, None, 5], type=data_type)
    gs1 = gd.Series.from_arrow(s1)
    assert isinstance(gs1, gd.Series)
    # We have 64B padded buffers for nulls whereas Arrow returns a minimal
    # number of bytes, so only check the first byte in this case
    np.testing.assert_array_equal(
        np.array(s1.buffers()[0])[0],
        gs1.nullmask.to_array()[0]
    )
    assert pa.Array.equals(s1, gs1.to_arrow())

    s2 = pa.array([None, None, None, None, None], type=data_type)
    gs2 = gd.Series.from_arrow(s2)
    assert isinstance(gs2, gd.Series)
    # We have 64B padded buffers for nulls whereas Arrow returns a minimal
    # number of bytes, so only check the first byte in this case
    np.testing.assert_array_equal(
        np.array(s2.buffers()[0])[0],
        gs2.nullmask.to_array()[0]
    )
    assert pa.Array.equals(s2, gs2.to_arrow())


def test_to_arrow_categorical():
    df = pd.DataFrame()
    df['a'] = pd.Series(['a', 'b', 'c'], dtype="category")
    gdf = gd.DataFrame.from_pandas(df)

    pa_df = pa.Table.from_pandas(df, preserve_index=False)\
        .replace_schema_metadata(None)
    pa_gdf = gdf.to_arrow(preserve_index=False)\
        .replace_schema_metadata(None)

    assert isinstance(pa_gdf, pa.Table)
    assert pa.Table.equals(pa_df, pa_gdf)

    pa_s = pa.Array.from_pandas(df.a)
    pa_gs = gdf['a'].to_arrow()

    assert isinstance(pa_gs, pa.Array)
    assert pa.Array.equals(pa_s, pa_gs)


def test_from_arrow_missing_categorical():
    pd_cat = pd.Categorical(['a', 'b', 'c'], categories=['a', 'b'])
    pa_cat = pa.array(pd_cat, from_pandas=True)
    gd_cat = gd.Series(pa_cat)

    assert isinstance(gd_cat, gd.Series)
    pd.testing.assert_series_equal(
        pd.Series(pa_cat.to_pandas()),  # PyArrow returns a pd.Categorical
        gd_cat.to_pandas()
    )


@pytest.mark.xfail(
    raises=NotImplementedError,
    reason="PyArrow does not yet support validity masks in creating "
           "DictionaryArray objects"
)
def test_to_arrow_missing_categorical():
    pd_cat = pd.Categorical(['a', 'b', 'c'], categories=['a', 'b'])
    pa_cat = pa.array(pd_cat, from_pandas=True)
    gd_cat = gd.Series(pa_cat)

    assert isinstance(gd_cat, gd.Series)
    assert pa.Array.equals(pa_cat, gd_cat.to_arrow())


@pytest.mark.parametrize(
    'data_type',
    ['int8', 'int16', 'int32', 'int64', 'float32', 'float64', 'datetime64[ms]']
)
def test_from_scalar_typing(data_type):
    if data_type == 'datetime64[ms]':
        scalar = np.dtype('int64').type(np.random.randint(0, 5))\
            .astype('datetime64[ms]')
    else:
        scalar = np.dtype(data_type).type(np.random.randint(0, 5))

    gdf = gd.DataFrame()
    gdf['a'] = [1, 2, 3, 4, 5]
    gdf['b'] = scalar
    assert(gdf['b'].dtype == np.dtype(data_type))
    assert(len(gdf['b']) == len(gdf['a']))


@pytest.mark.parametrize(
    'data_type',
    ['int8', 'int16', 'int32', 'int64', 'float32', 'float64']
)
def test_from_python_array(data_type):
    np_arr = np.random.randint(0, 100, 10).astype(data_type)
    data = memoryview(np_arr)
    data = arr.array(data.format, data)

    gs = gd.Series(data)

    np.testing.assert_equal(gs.to_array(), np_arr)


def test_series_shape():
    ps = pd.Series([1, 2, 3, 4])
    cs = Series([1, 2, 3, 4])

    assert ps.shape == cs.shape


def test_series_shape_empty():
    ps = pd.Series()
    cs = Series([])

    assert ps.shape == cs.shape


def test_dataframe_shape():
    pdf = pd.DataFrame({'a': [0, 1, 2, 3], 'b': [0.1, 0.2, None, 0.3]})
    gdf = DataFrame.from_pandas(pdf)

    assert pdf.shape == gdf.shape


def test_dataframe_shape_empty():
    pdf = pd.DataFrame()
    gdf = DataFrame()

    assert pdf.shape == gdf.shape


@pytest.mark.parametrize('num_cols', [1, 2, 10])
@pytest.mark.parametrize('num_rows', [1, 2, 1000])
@pytest.mark.parametrize(
    'dtype',
    ['int8', 'int16', 'int32', 'int64', 'float32', 'float64',
     'datetime64[ms]']
)
@pytest.mark.parametrize('nulls', ['none', 'some', 'all'])
def test_dataframe_transpose(nulls, num_cols, num_rows, dtype):
    if dtype not in ['float32', 'float64'] and nulls in ['some', 'all']:
        pytest.skip(msg='nulls not supported in dtype: ' + dtype)

    pdf = pd.DataFrame()
    from string import ascii_lowercase
    for i in range(num_cols):
        colname = ascii_lowercase[i]
        data = np.random.randint(0, 26, num_rows).astype(dtype)
        if nulls == 'some':
            idx = np.random.choice(num_rows,
                                   size=int(num_rows/2),
                                   replace=False)
            data[idx] = np.nan
        elif nulls == 'all':
            data[:] = np.nan
        pdf[colname] = data

    gdf = DataFrame.from_pandas(pdf)

    got_function = gdf.transpose()
    got_property = gdf.T

    expect = pdf.transpose()

    # Temporarily reset index since we don't use index for col names
    if len(expect.columns) > 0:
        expect = expect.reset_index(drop=True)
        expect.columns = [str(x) for x in range(expect.shape[1])]

    # Pandas creates an empty index of `object` dtype by default while cuDF
    # creates a RangeIndex by default, type is different but same value
    pd.testing.assert_frame_equal(
        expect,
        got_function.to_pandas(),
        check_index_type=False
    )
    pd.testing.assert_frame_equal(
        expect,
        got_property.to_pandas(),
        check_index_type=False
    )


@pytest.mark.parametrize('num_cols', [0, 1, 2, 10])
@pytest.mark.parametrize('num_rows', [0, 1, 2, 1000])
def test_dataframe_tranpose_category(num_cols, num_rows):
    pytest.xfail("category dtype not yet supported for transpose")
    pdf = pd.DataFrame()
    from string import ascii_lowercase
    for i in range(num_cols):
        colname = ascii_lowercase[i]
        data = pd.Series(list(ascii_lowercase), dtype='category')
        data = data.sample(num_rows, replace=True).reset_index(drop=True)
        pdf[colname] = data

    gdf = DataFrame.from_pandas(pdf)

    got_function = gdf.transpose()
    got_property = gdf.T

    expect = pdf.transpose()

    pd.testing.assert_frame_equal(expect, got_function.to_pandas())
    pd.testing.assert_frame_equal(expect, got_property.to_pandas())


def test_generated_column():
    gdf = DataFrame({'a': (i for i in range(5))})
    assert len(gdf) == 5


@pytest.fixture
def pdf():
    return pd.DataFrame({'x': range(10),
                         'y': range(10)})


@pytest.fixture
def gdf(pdf):
    return gd.DataFrame.from_pandas(pdf)


@pytest.mark.parametrize('func', [
    lambda df: df.mean(),
    lambda df: df.sum(),
    lambda df: df.min(),
    lambda df: df.max(),
    lambda df: df.std(),
    lambda df: df.count(),
    pytest.param(lambda df: df.size, marks=pytest.mark.xfail()),
])
@pytest.mark.parametrize('accessor', [
    pytest.param(lambda df: df, marks=pytest.mark.xfail(
        reason="dataframe reductions not yet supported")),
    lambda df: df.x,
])
def test_reductions(pdf, gdf, accessor, func):
    assert_eq(func(accessor(pdf)), func(accessor(gdf)))


@pytest.mark.parametrize('binop', [
    operator.add,
    operator.mul,
    operator.floordiv,
    operator.truediv,
    pytest.param(operator.mod, marks=pytest.mark.xfail()),
    pytest.param(operator.pow, marks=pytest.mark.xfail()),
    operator.eq,
    operator.lt,
    operator.le,
    operator.gt,
    operator.ge,
    operator.ne,
])
def test_binops_df(pdf, gdf, binop):
    pdf = pdf + 1.0
    gdf = gdf + 1.0
    d = binop(pdf, pdf)
    g = binop(gdf, gdf)
    assert_eq(d, g)


@pytest.mark.parametrize('binop', [
    operator.and_,
    operator.or_,
    operator.xor,
])
def test_bitwise_binops_df(pdf, gdf, binop):
    d = binop(pdf, pdf + 1)
    g = binop(gdf, gdf + 1)
    assert_eq(d, g)


@pytest.mark.parametrize('binop', [
    operator.add,
    operator.mul,
    operator.floordiv,
    operator.truediv,
    pytest.param(operator.mod, marks=pytest.mark.xfail()),
    pytest.param(operator.pow, marks=pytest.mark.xfail()),
    operator.eq,
    operator.lt,
    operator.le,
    operator.gt,
    operator.ge,
    operator.ne,
])
def test_binops_series(pdf, gdf, binop):
    pdf = pdf + 1.0
    gdf = gdf + 1.0
    d = binop(pdf.x, pdf.y)
    g = binop(gdf.x, gdf.y)
    assert_eq(d, g)


@pytest.mark.parametrize('binop', [
    operator.and_,
    operator.or_,
    operator.xor,
])
def test_bitwise_binops_series(pdf, gdf, binop):
    d = binop(pdf.x, pdf.y + 1)
    g = binop(gdf.x, gdf.y + 1)
    assert_eq(d, g)


@pytest.mark.parametrize('func', [
    lambda df: df.empty,
    lambda df: df.x.empty,
    lambda df: df.x.fillna(123, limit=None, method=None, axis=None),
])
def test_unary_operators(func, pdf, gdf):
    p = func(pdf)
    g = func(gdf)
    assert_eq(p, g)


def test_is_monotonic(gdf):
    pdf = pd.DataFrame({'x': [1, 2, 3]}, index=[3, 1, 2])
    gdf = gd.DataFrame.from_pandas(pdf)
    assert not gdf.index.is_monotonic
    assert not gdf.index.is_monotonic_increasing
    assert not gdf.index.is_monotonic_decreasing


@pytest.mark.xfail(reason="null is not supported in gpu yet")
def test_dataframe_boolean_mask_with_None():
    pdf = pd.DataFrame({'a': [0, 1, 2, 3], 'b': [0.1, 0.2, None, 0.3]})
    gdf = DataFrame.from_pandas(pdf)
    pdf_masked = pdf[[True, False, True, False]]
    gdf_masked = gdf[[True, False, True, False]]
    assert pdf_masked.to_string().split() == gdf_masked.to_string().split()


"""
This test compares cudf and Pandas dataframe boolean indexing.
"""


@pytest.mark.parametrize('mask_fn', [
    lambda x: x,
    lambda x: np.array(x),
    lambda x: pd.Series(x),
    ])
def test_dataframe_boolean_mask(pdf, gdf, mask_fn):
    mask_base = [True, False, True, False, True, False, True, False, True,
                 False]
    mask = mask_fn(mask_base)
    assert len(mask) == gdf.shape[0]
    pdf_masked = pdf[mask]
    gdf_masked = gdf[mask]
    assert pdf_masked.to_string().split() == gdf_masked.to_string().split()


"""
This test only tests boolean indexing of a cudf DataFrame with a cudf Series.
Pandas does not support cudf Series.  When masking with a Series, the length
is not required to match.
"""


def test_dataframe_boolean_mask_Series(gdf):
    mask = Series([True, False, True, False])
    mask2 = Series([True, True, True, True])
    mask3 = Series([True, True, True, True, True, True, True, True])
    mask4 = Series([True])  # More likely to trigger an undefined memory read
    mask5 = Series([False])
    mask6 = Series([False, False, False, False])
    gdf_masked = gdf[mask]
    gdf_masked2 = gdf[mask2]
    gdf_masked3 = gdf[mask3]
    gdf_masked4 = gdf[mask4]
    gdf_masked5 = gdf[mask5]
    gdf_masked6 = gdf[mask6]
    assert gdf_masked.shape[0] == 2
    assert gdf_masked2.shape[0] == 4
    assert gdf_masked3.shape[0] == 8
    assert gdf_masked4.shape[0] == 1
    assert gdf_masked5.shape[0] == 0
    assert gdf_masked6.shape[0] == 0


def test_iter(pdf, gdf):
    assert list(pdf) == list(gdf)


def test_iteritems(gdf):
    for k, v in gdf.iteritems():
        assert k in gdf.columns
        assert isinstance(v, gd.Series)
        assert_eq(v, gdf[k])


@pytest.mark.xfail(reason="our quantile result is a DataFrame, not a Series")
def test_quantile(pdf, gdf):
    assert_eq(pdf.quantile(), gdf.quantile())


def test_from_pandas_function(pdf):
    gdf = gd.from_pandas(pdf)
    assert isinstance(gdf, gd.DataFrame)
    assert_eq(pdf, gdf)

    gdf = gd.from_pandas(pdf.x)
    assert isinstance(gdf, gd.Series)
    assert_eq(pdf.x, gdf)

    with pytest.raises(TypeError):
        gd.from_pandas(123)


@pytest.mark.parametrize('preserve_index', [True, False])
def test_arrow_pandas_compat(pdf, gdf, preserve_index):
    pdf['z'] = range(10)
    pdf = pdf.set_index('z')
    gdf['z'] = range(10)
    gdf = gdf.set_index('z')

    pdf_arrow_table = pa.Table.from_pandas(pdf, preserve_index=preserve_index)
    gdf_arrow_table = gdf.to_arrow(preserve_index=preserve_index)

    assert(pa.Table.equals(pdf_arrow_table, gdf_arrow_table))

    gdf2 = DataFrame.from_arrow(pdf_arrow_table)
    pdf2 = pdf_arrow_table.to_pandas()

    assert_eq(pdf2, gdf2)


@pytest.mark.parametrize('nrows', [1, 8, 100, 1000, 100000])
def test_series_hash_encode(nrows):
    data = np.asarray(range(nrows))
    s = Series(data, name="x1")
    num_features = 1000

    encoded_series = s.hash_encode(num_features)
    assert isinstance(encoded_series, gd.Series)
    enc_arr = encoded_series.to_array()
    assert np.all(enc_arr >= 0)
    assert np.max(enc_arr) < num_features

    enc_with_name_arr = s.hash_encode(num_features, use_name=True).to_array()
    assert enc_with_name_arr[0] != enc_arr[0]


@pytest.mark.parametrize('dtype', ['int8', 'int16', 'int32', 'int64',
                                   'float32', 'float64'])
def test_cuda_array_interface(dtype):
    try:
        import cupy
        _have_cupy = True
    except ImportError:
        _have_cupy = False
    if not _have_cupy:
        pytest.skip('CuPy is not installed')

    np_data = np.arange(10).astype(dtype)
    cupy_data = cupy.array(np_data)
    pd_data = pd.Series(np_data)

    cudf_data = gd.Series(cupy_data)
    assert_eq(pd_data, cudf_data)

    gdf = gd.DataFrame()
    gdf['test'] = cupy_data
    pd_data.name = 'test'
    assert_eq(pd_data, gdf['test'])


@pytest.mark.parametrize('nelem', [0, 2, 3, 100])
@pytest.mark.parametrize('nchunks', [1, 2, 5, 10])
@pytest.mark.parametrize(
    'data_type',
    ['bool', 'int8', 'int16', 'int32', 'int64',
     'float32', 'float64', 'datetime64[ms]']
)
def test_from_arrow_chunked_arrays(nelem, nchunks, data_type):
    np_list_data = [np.random.randint(0, 100, nelem).astype(data_type) for
                    i in range(nchunks)]
    pa_chunk_array = pa.chunked_array(np_list_data)

    expect = pd.Series(pa_chunk_array.to_pandas())
    got = gd.Series(pa_chunk_array)

    assert_eq(expect, got)

    np_list_data2 = [np.random.randint(0, 100, nelem).astype(data_type) for
                     i in range(nchunks)]
    pa_chunk_array2 = pa.chunked_array(np_list_data2)
    pa_table = pa.Table.from_arrays([pa_chunk_array, pa_chunk_array2],
                                    names=['a', 'b'])

    expect = pa_table.to_pandas()
    got = gd.DataFrame.from_arrow(pa_table)

    assert_eq(expect, got)


@pytest.mark.skip(reason="Test was designed to be run in isolation")
def test_gpu_memory_usage_with_boolmask():
    from numba import cuda
    import cudf
    ctx = cuda.current_context()

    def query_GPU_memory(note=''):
        memInfo = ctx.get_memory_info()
        usedMemoryGB = (memInfo.total - memInfo.free)/1e9
        return usedMemoryGB

    cuda.current_context().deallocations.clear()
    nRows = int(1e8)
    nCols = 2
    dataNumpy = np.asfortranarray(np.random.rand(nRows, nCols))
    colNames = ['col'+str(iCol) for iCol in range(nCols)]
    pandasDF = pd.DataFrame(data=dataNumpy, columns=colNames, dtype=np.float32)
    cudaDF = cudf.dataframe.DataFrame.from_pandas(pandasDF)
    boolmask = cudf.Series(np.random.randint(1, 2, len(cudaDF)).astype('bool'))

    memory_used = query_GPU_memory()
    cudaDF = cudaDF[boolmask]

    assert cudaDF.index._values.data.mem.device_ctypes_pointer ==\
        cudaDF['col0'].index._values.data.mem.device_ctypes_pointer
    assert cudaDF.index._values.data.mem.device_ctypes_pointer ==\
        cudaDF['col1'].index._values.data.mem.device_ctypes_pointer

    assert memory_used == query_GPU_memory()


def test_boolmask(pdf, gdf):
    boolmask = np.random.randint(0, 2, len(pdf)) > 0
    gdf = gdf[boolmask]
    pdf = pdf[boolmask]
    assert_eq(pdf, gdf)


@pytest.mark.parametrize('mask_shape', [(2, 'ab'), (2, 'abc'), (3, 'ab'), (3, 'abc'), (3, 'abcd'), (4, 'abc'), (4, 'abcd')])  # noqa: E501
def test_dataframe_boolmask(mask_shape):
    pdf = pd.DataFrame()
    for col in 'abc':
        pdf[col] = np.random.randint(0, 10, 3)
    pdf_mask = pd.DataFrame()
    for col in mask_shape[1]:
        pdf_mask[col] = np.random.randint(0, 2, mask_shape[0]) > 0
    gdf = DataFrame.from_pandas(pdf)
    gdf_mask = DataFrame.from_pandas(pdf_mask)

    gdf = gdf[gdf_mask]
    pdf = pdf[pdf_mask]

    assert np.array_equal(gdf.columns, pdf.columns)
    for col in gdf.columns:
        assert np.array_equal(gdf[col].fillna(-1), pdf[col].fillna(-1))


def test_dataframe_assignment():
    pdf = pd.DataFrame()
    for col in 'abc':
        pdf[col] = np.array([0, 1, 1, -2, 10])
    gdf = DataFrame.from_pandas(pdf)
    gdf[gdf < 0] = 999
    pdf[pdf < 0] = 999
    assert_eq(gdf, pdf)


def test_1row_arrow_table():
    data = [pa.array([0]), pa.array([1])]
    batch = pa.RecordBatch.from_arrays(data, ['f0', 'f1'])
    table = pa.Table.from_batches([batch])

    expect = table.to_pandas()
    got = DataFrame.from_arrow(table)
    assert_eq(expect, got)


def test_arrow_handle_no_index_name(pdf, gdf):
    gdf_arrow = gdf.to_arrow()
    pdf_arrow = pa.Table.from_pandas(pdf)
    assert pa.Table.equals(pdf_arrow, gdf_arrow)

    got = DataFrame.from_arrow(gdf_arrow)
    expect = pdf_arrow.to_pandas()
    assert_eq(expect, got)


@pytest.mark.parametrize('num_rows', [1, 3, 10, 100])
@pytest.mark.parametrize('num_bins', [1, 2, 4, 20])
@pytest.mark.parametrize('right', [True, False])
@pytest.mark.parametrize('dtype', ['int8', 'int16', 'int32', 'int64',
                                   'float32', 'float64'])
def test_series_digitize(num_rows, num_bins, right, dtype):
    data = np.random.randint(0, 100, num_rows).astype(dtype)
    bins = np.unique(np.sort(np.random.randint(2, 95, num_bins).astype(dtype)))
    s = Series(data)
    indices = s.digitize(bins, right)
    np.testing.assert_array_equal(np.digitize(data, bins, right),
                                  indices.to_array())


def test_pandas_non_contiguious():
    arr1 = np.random.sample([5000, 10])
    assert arr1.flags['C_CONTIGUOUS'] is True
    df = pd.DataFrame(arr1)
    for col in df.columns:
        assert df[col].values.flags['C_CONTIGUOUS'] is False

    gdf = gd.DataFrame.from_pandas(df)
    assert_eq(gdf.to_pandas(), df)


@pytest.mark.parametrize('num_elements', [0, 2, 10, 100])
@pytest.mark.parametrize('null_type', [np.nan, None, 'mixed'])
def test_series_all_null(num_elements, null_type):
    if null_type == 'mixed':
        data = []
        data1 = [np.nan] * int(num_elements/2)
        data2 = [None] * int(num_elements/2)
        for idx in range(len(data1)):
            data.append(data1[idx])
            data.append(data2[idx])
    else:
        data = [null_type] * num_elements

    # Typecast Pandas because None will return `object` dtype
    expect = pd.Series(data).astype('float64')
    got = Series(data)

    assert_eq(expect, got)


@pytest.mark.parametrize('num_elements', [0, 2, 10, 100])
def test_series_all_valid_nan(num_elements):
    data = [np.nan] * num_elements
    sr = Series(data, nan_as_null=False)
    np.testing.assert_equal(sr.null_count, 0)


def test_dataframe_rename():
    pdf = pd.DataFrame({'a': [1, 2, 3], 'b': [4, 5, 6], 'c': [7, 8, 9]})
    gdf = DataFrame.from_pandas(pdf)

    expect = pdf.rename(columns=lambda name: 2 * name)
    got = gdf.rename(columns=lambda name: 2 * name)

    assert_eq(expect, got)

    rename_mapper = {'a': 'z', 'b': 'y', 'c': 'x'}
    expect = pdf.rename(columns=rename_mapper)
    got = gdf.rename(columns=rename_mapper)

    assert_eq(expect, got)


def test_series_rename():
    pds = pd.Series([1, 2, 3], name='asdf')
    gds = Series.from_pandas(pds)

    expect = pds.rename('new_name')
    got = gds.rename('new_name')

    assert_eq(expect, got)


@pytest.mark.parametrize(
    'data_type',
    ['bool', 'int8', 'int16', 'int32', 'int64',
     'float32', 'float64', 'datetime64[ms]']
)
@pytest.mark.parametrize('nelem', [0, 100])
def test_head_tail(nelem, data_type):

    def check_index_equality(left, right):
        assert left.index.equals(right.index)

    def check_values_equality(left, right):
        if len(left) == 0 and len(right) == 0:
            return None

        np.testing.assert_array_equal(left.to_pandas(), right.to_pandas())

    def check_frame_series_equality(left, right):
        check_index_equality(left, right)
        check_values_equality(left, right)

    gdf = gd.DataFrame(
        {
            'a': np.random.randint(0, 1000, nelem).astype(data_type),
            'b': np.random.randint(0, 1000, nelem).astype(data_type)
        }
    )

    check_frame_series_equality(gdf.head(), gdf[:5])
    check_frame_series_equality(gdf.head(3), gdf[:3])
    check_frame_series_equality(gdf.head(-2), gdf[:-2])
    check_frame_series_equality(gdf.head(0), gdf[0:0])

    check_frame_series_equality(gdf['a'].head(), gdf['a'][:5])
    check_frame_series_equality(gdf['a'].head(3), gdf['a'][:3])
    check_frame_series_equality(gdf['a'].head(-2), gdf['a'][:-2])

    check_frame_series_equality(gdf.tail(), gdf[-5:])
    check_frame_series_equality(gdf.tail(3), gdf[-3:])
    check_frame_series_equality(gdf.tail(-2), gdf[2:])
    check_frame_series_equality(gdf.tail(0), gdf[0:0])

    check_frame_series_equality(gdf['a'].tail(), gdf['a'][-5:])
    check_frame_series_equality(gdf['a'].tail(3), gdf['a'][-3:])
    check_frame_series_equality(gdf['a'].tail(-2), gdf['a'][2:])


@pytest.mark.parametrize('drop', [True, False])
def test_reset_index(pdf, gdf, drop):
    assert_eq(pdf.reset_index(drop=drop),
              gdf.reset_index(drop=drop))
    assert_eq(pdf.x.reset_index(drop=drop),
              gdf.x.reset_index(drop=drop))


def test_to_frame(pdf, gdf):
    assert_eq(pdf.x.to_frame(), gdf.x.to_frame())

    name = "foo"
    gdf_new_name = gdf.x.to_frame(name=name)
    pdf_new_name = pdf.x.to_frame(name=name)
    assert_eq(pdf.x.to_frame(), gdf.x.to_frame())

    name = False
    gdf_new_name = gdf.x.to_frame(name=name)
    pdf_new_name = pdf.x.to_frame(name=name)
    assert_eq(gdf_new_name, pdf_new_name)
    assert gdf_new_name.columns[0] is name


def test_dataframe_empty_sort_index():
    pdf = pd.DataFrame({'x': []})
    gdf = DataFrame.from_pandas(pdf)

    expect = pdf.sort_index()
    got = gdf.sort_index()

    assert_eq(expect, got)


@pytest.mark.parametrize('dtype', ['bool', 'int8', 'int16', 'int32', 'int64',
                                   'float32', 'float64', 'datetime64[ms]',
                                   'category'])
def test_dataframe_0_row_dtype(dtype):
    if dtype == 'category':
        data = pd.Series(['a', 'b', 'c', 'd', 'e'], dtype='category')
    else:
        data = np.array([1, 2, 3, 4, 5], dtype=dtype)

    expect = DataFrame()
    expect['x'] = data
    expect['y'] = data
    got = expect.head(0)

    for col_name in got.columns:
        assert expect[col_name].dtype == got[col_name].dtype

    expect = Series(data)
    got = expect.head(0)

    assert expect.dtype == got.dtype


@pytest.mark.parametrize('nan_as_null', [True, False])
def test_series_list_nanasnull(nan_as_null):
    data = [1.0, 2.0, 3.0, np.nan, None]

    expect = pa.array(data, from_pandas=nan_as_null)
    got = Series(data, nan_as_null=nan_as_null)

    assert pa.Array.equals(expect, got.to_arrow())


def test_column_assignment():
    gdf = gd.datasets.randomdata(nrows=20, dtypes={'a': 'category',
                                                   'b': int,
                                                   'c': float})
    new_cols = ['q', 'r', 's']
    gdf.columns = new_cols
    assert list(gdf.columns) == new_cols


def test_select_dtype():
    gdf = gd.datasets.randomdata(nrows=20, dtypes={'a': 'category',
                                                   'b': int,
                                                   'c': float})

    assert_eq(gdf[['c']], gdf.select_dtypes('float64'))
    assert_eq(gdf[['c']], gdf.select_dtypes(np.float64))
    assert_eq(gdf[['c']], gdf.select_dtypes(include=['float64']))

    assert_eq(gdf[['b', 'c']], gdf.select_dtypes(include=['int64', 'float64']))
    assert_eq(gdf[['b', 'c']], gdf.select_dtypes(include=np.number))
    assert_eq(gdf[['b', 'c']], gdf.select_dtypes(include=[np.int64,
                                                          np.float64]))

    assert_eq(gdf[['a']], gdf.select_dtypes(include=['category']))
    assert_eq(gdf[['a']], gdf.select_dtypes(exclude=np.number))

    with pytest.raises(TypeError):
        assert_eq(gdf[['a']], gdf.select_dtypes(include=['Foo']))

    with pytest.raises(ValueError):
        gdf.select_dtypes(exclude=np.number, include=np.number)


def test_array_ufunc():
    gdf = gd.DataFrame({'x': [2, 3, 4.0], 'y': [9.0, 2.5, 1.1]})
    pdf = gdf.to_pandas()

    assert_eq(np.sqrt(gdf), np.sqrt(pdf))
    assert_eq(np.sqrt(gdf.x), np.sqrt(pdf.x))


<<<<<<< HEAD
@pytest.mark.xfail(
    raises=AssertionError,
    reason="Our describe result is a DataFrame, not a Series. "
           "Our quantile values do not perfectly match Pandas.")
@pytest.mark.parametrize('dtype', ['int8', 'int16', 'int32', 'int64',
                                   'float32', 'float64'])
def test_series_describe_numeric(dtype):
    pdf = pd.Series([0, 1, 2, 3])
    gdf = Series.from_pandas(pdf).astype(dtype)
    gdf_results = gdf.describe().to_pandas()
    pdf_results = gdf.to_pandas().describe()

    np.testing.assert_array_almost_equal(gdf_results['values'].values,
                                         pdf_results.values,
                                         decimal=4)


@pytest.mark.xfail(
    raises=NotImplementedError,
    reason="Describing non-numeric columns is not yet supported.")
def test_series_describe_datetime():
    pdf = pd.Series([0, 1, 2, 3]).astype('datetime64[ms]')
    gdf = Series.from_pandas(pdf)
    gdf_results = gdf.describe()
    pdf_results = pdf.describe()

    np.testing.assert_array_almost_equal(gdf_results['values'].values,
                                         pdf_results.values,
                                         decimal=4)


def test_dataframe_describe_exclude():
    np.random.seed(12)
    data_length = 10000

    df = DataFrame()
    df['x'] = np.random.normal(10, 1, data_length)
    df['x'] = df.x.astype('int64')
    df['y'] = np.random.normal(10, 1, data_length)
    pdf = df.to_pandas()
    gdf_results = df.describe(exclude=['float']).to_pandas()
    pdf_results = pdf.describe(exclude=['float'])

    np.testing.assert_array_almost_equal(
        gdf_results.drop(['stats'], axis=1).values,
        pdf_results.values,
        decimal=4)


def test_dataframe_describe_include():
    np.random.seed(12)
    data_length = 10000

    df = DataFrame()
    df['x'] = np.random.normal(10, 1, data_length)
    df['x'] = df.x.astype('int64')
    df['y'] = np.random.normal(10, 1, data_length)
    pdf = df.to_pandas()
    gdf_results = df.describe(include=['int']).to_pandas()
    pdf_results = pdf.describe(include=['int'])

    np.testing.assert_array_almost_equal(
        gdf_results.drop(['stats'], axis=1).values,
        pdf_results.values,
        decimal=4)


def test_dataframe_describe_default():
    np.random.seed(12)
    data_length = 10000

    df = DataFrame()
    df['x'] = np.random.normal(10, 1, data_length)
    df['y'] = np.random.normal(10, 1, data_length)
    pdf = df.to_pandas()
    gdf_results = df.describe().to_pandas()
    pdf_results = pdf.describe()

    np.testing.assert_array_almost_equal(
        gdf_results.drop(['stats'], axis=1).values,
        pdf_results.values,
        decimal=4)


@pytest.mark.xfail(
    raises=AssertionError,
    reason="Describing non-numeric columns is not yet supported.")
def test_series_describe_include_all():
    np.random.seed(12)
    data_length = 10000

    df = DataFrame()
    df['x'] = np.random.normal(10, 1, data_length)
    df['x'] = df.x.astype('int64')
    df['y'] = np.random.normal(10, 1, data_length)
    df['animal'] = np.random.choice(['dog', 'cat', 'bird'], data_length)

    pdf = df.to_pandas()
    gdf_results = df.describe(include='all').to_pandas()
    pdf_results = pdf.describe(include='all')

    np.testing.assert_array_almost_equal(
        gdf_results.drop(['stats'], axis=1).values,
        pdf_results.values,
        decimal=4)
=======
@pytest.mark.parametrize('nan_value', [-5, -5.0, 0, 5, 5.0, None, 'pandas'])
def test_series_to_gpu_array(nan_value):

    s = Series([0, 1, None, 3])
    np.testing.assert_array_equal(s.to_array(nan_value),
                                  s.to_gpu_array(nan_value).copy_to_host())
>>>>>>> 58316cb0
<|MERGE_RESOLUTION|>--- conflicted
+++ resolved
@@ -2033,7 +2033,14 @@
     assert_eq(np.sqrt(gdf.x), np.sqrt(pdf.x))
 
 
-<<<<<<< HEAD
+@pytest.mark.parametrize('nan_value', [-5, -5.0, 0, 5, 5.0, None, 'pandas'])
+def test_series_to_gpu_array(nan_value):
+
+    s = Series([0, 1, None, 3])
+    np.testing.assert_array_equal(s.to_array(nan_value),
+                                  s.to_gpu_array(nan_value).copy_to_host())
+
+
 @pytest.mark.xfail(
     raises=AssertionError,
     reason="Our describe result is a DataFrame, not a Series. "
@@ -2138,12 +2145,4 @@
     np.testing.assert_array_almost_equal(
         gdf_results.drop(['stats'], axis=1).values,
         pdf_results.values,
-        decimal=4)
-=======
-@pytest.mark.parametrize('nan_value', [-5, -5.0, 0, 5, 5.0, None, 'pandas'])
-def test_series_to_gpu_array(nan_value):
-
-    s = Series([0, 1, None, 3])
-    np.testing.assert_array_equal(s.to_array(nan_value),
-                                  s.to_gpu_array(nan_value).copy_to_host())
->>>>>>> 58316cb0
+        decimal=4)