--- conflicted
+++ resolved
@@ -135,10 +135,7 @@
 CUDF_TYPE_MAPPING(dictionary32, type_id::DICTIONARY32);
 CUDF_TYPE_MAPPING(cudf::list_view, type_id::LIST);
 CUDF_TYPE_MAPPING(numeric::decimal32, type_id::DECIMAL32);
-<<<<<<< HEAD
-=======
 CUDF_TYPE_MAPPING(numeric::decimal64, type_id::DECIMAL64);
->>>>>>> 7759dfc3
 
 template <typename T>
 struct type_to_scalar_type_impl {
@@ -188,12 +185,6 @@
 struct type_to_scalar_type_impl<numeric::decimal64> {
   using ScalarType       = cudf::fixed_point_scalar<numeric::decimal64>;
   using ScalarDeviceType = cudf::fixed_point_scalar_device_view<numeric::decimal64>;
-};
-
-template <>  // TODO: this is a temporary solution for make_pair_iterator
-struct type_to_scalar_type_impl<numeric::decimal32> {
-  using ScalarType       = cudf::fixed_point_scalar<numeric::decimal32>;
-  using ScalarDeviceType = cudf::fixed_point_scalar_device_view<numeric::decimal32>;
 };
 
 template <>  // TODO: this is a temporary solution for make_pair_iterator
@@ -428,12 +419,9 @@
     case type_id::DECIMAL32:
       return f.template operator()<typename IdTypeMap<type_id::DECIMAL32>::type>(
         std::forward<Ts>(args)...);
-<<<<<<< HEAD
-=======
     case type_id::DECIMAL64:
       return f.template operator()<typename IdTypeMap<type_id::DECIMAL64>::type>(
         std::forward<Ts>(args)...);
->>>>>>> 7759dfc3
     default: {
 #ifndef __CUDA_ARCH__
       CUDF_FAIL("Unsupported type_id.");
