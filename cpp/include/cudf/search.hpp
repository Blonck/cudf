/*
 * Copyright (c) 2019, NVIDIA CORPORATION.
 *
 * Licensed under the Apache License, Version 2.0 (the "License");
 * you may not use this file except in compliance with the License.
 * You may obtain a copy of the License at
 *
 *     http://www.apache.org/licenses/LICENSE-2.0
 *
 * Unless required by applicable law or agreed to in writing, software
 * distributed under the License is distributed on an "AS IS" BASIS,
 * WITHOUT WARRANTIES OR CONDITIONS OF ANY KIND, either express or implied.
 * See the License for the specific language governing permissions and
 * limitations under the License.
 */

#pragma once

#include <cudf/column/column.hpp>
#include <cudf/scalar/scalar.hpp>
#include <cudf/table/table.hpp>
#include <cudf/types.hpp>

#include <vector>

namespace cudf {
namespace experimental {
/**
 * @addtogroup column_search
 * @{
 */

/**
 * @brief Find smallest indices in a sorted table where values should be
 *  inserted to maintain order
 *
 * For each row v in @p values, find the first index in @p t where
 *  inserting the row will maintain the sort order of @p t
 *
 * @code{.pseudo}
 * Example:
 *
 *  Single column:
 *      idx      0   1   2   3   4
 *   column = { 10, 20, 20, 30, 50 }
 *   values = { 20 }
 *   result = {  1 }
 *
 *  Multi Column:
 *      idx        0    1    2    3    4
 *   t      = {{  10,  20,  20,  20,  20 },
 *             { 5.0,  .5,  .5,  .7,  .7 },
 *             {  90,  77,  78,  61,  61 }}
 *   values = {{ 20 },
 *             { .7 },
 *             { 61 }}
 *   result =  {  3 }
 * @endcode
 *
 * @param t               Table to search
 * @param values          Find insert locations for these values
 * @param column_order    Vector of column sort order
 * @param null_precedence Vector of null_precedence enums
 * values
<<<<<<< HEAD
 * @param mr              Device memory resource used to allocate the returned column
 * @return std::unique_ptr<column> A non-nullable column of cudf::size_type elements
 * containing the insertion points.
=======
 * @param mr              Device memory resource to use for device memory allocation
 * @return A non-nullable column of cudf::size_type elements containing the insertion points.
>>>>>>> e8c35524
 */
std::unique_ptr<column> lower_bound(
  table_view const& t,
  table_view const& values,
  std::vector<order> const& column_order,
  std::vector<null_order> const& null_precedence,
  rmm::mr::device_memory_resource* mr = rmm::mr::get_default_resource());

/**
 * @brief Find largest indices in a sorted table where values should be
 *  inserted to maintain order
 *
 * For each row v in @p values, find the last index in @p t where
 *  inserting the row will maintain the sort order of @p t
 *
 * @code{.pseudo}
 * Example:
 *
 *  Single Column:
 *      idx      0   1   2   3   4
 *   column = { 10, 20, 20, 30, 50 }
 *   values = { 20 }
 *   result = {  3 }
 *
 *  Multi Column:
 *      idx        0    1    2    3    4
 *   t      = {{  10,  20,  20,  20,  20 },
 *             { 5.0,  .5,  .5,  .7,  .7 },
 *             {  90,  77,  78,  61,  61 }}
 *   values = {{ 20 },
 *             { .7 },
 *             { 61 }}
 *   result =  {  5 }
 * @endcode
 *
 * @param column          Table to search
 * @param values          Find insert locations for these values
 * @param column_order    Vector of column sort order
 * @param null_precedence Vector of null_precedence enums
 * values
<<<<<<< HEAD
 * @param mr              Device memory resource used to allocate the returned column
 * @return std::unique_ptr<column> A non-nullable column of cudf::size_type elements
 * containing the insertion points.
=======
 * @param mr              Device memory resource to use for device memory allocation
 * @return A non-nullable column of cudf::size_type elements containing the insertion points.
>>>>>>> e8c35524
 */
std::unique_ptr<column> upper_bound(
  table_view const& t,
  table_view const& values,
  std::vector<order> const& column_order,
  std::vector<null_order> const& null_precedence,
  rmm::mr::device_memory_resource* mr = rmm::mr::get_default_resource());

/**
 * @brief Find if the `value` is present in the `col`
 *
 * @throws cudf::logic_error
 * If `col.type() != values.type()`
 *
 * @code{.pseudo}
 *  Single Column:
 *      idx      0   1   2   3   4
 *      col = { 10, 20, 20, 30, 50 }
 *  Scalar:
 *   value = { 20 }
 *   result = true
 * @endcode
 *
 * @param col      A column object
 * @param value    A scalar value to search for in `col`
 * @param mr       Device memory resource to use for device memory allocation
 *
 * @return bool    If `value` is found in `column` true, else false.
 */
bool contains(column_view const& col,
              scalar const& value,
              rmm::mr::device_memory_resource* mr = rmm::mr::get_default_resource());

/**
 * @brief  Returns a new column of type bool identifying for each element of @p haystack column,
 *         if that element is contained in @p needles column.
 *
 * The new column will have the same dimension and null status as the @p haystack column.  That is,
 * any element that is invalid in the @p haystack column will be invalid in the returned column.
 *
 * @throws cudf::logic_error
 * If `haystack.type() != needles.type()`
 *
 * @code{.pseudo}
 *   haystack = { 10, 20, 30, 40, 50 }
 *   needles  = { 20, 40, 60, 80 }
 *
 *   result = { false, true, false, true, false }
 * @endcode
 *
 * @param haystack  A column object
 * @param needles   A column of values to search for in `col`
 * @param mr        Device memory resource used to allocate the returned column
 *
 * @return A column of bool elements containing true if the corresponding entry in haystack is
 * contained in needles and false if it is not.
 */
std::unique_ptr<column> contains(
  column_view const& haystack,
  column_view const& needles,
  rmm::mr::device_memory_resource* mr = rmm::mr::get_default_resource());

/** @} */  // end of group
}  // namespace experimental
}  // namespace cudf<|MERGE_RESOLUTION|>--- conflicted
+++ resolved
@@ -62,14 +62,8 @@
  * @param column_order    Vector of column sort order
  * @param null_precedence Vector of null_precedence enums
  * values
-<<<<<<< HEAD
  * @param mr              Device memory resource used to allocate the returned column
- * @return std::unique_ptr<column> A non-nullable column of cudf::size_type elements
- * containing the insertion points.
-=======
- * @param mr              Device memory resource to use for device memory allocation
  * @return A non-nullable column of cudf::size_type elements containing the insertion points.
->>>>>>> e8c35524
  */
 std::unique_ptr<column> lower_bound(
   table_view const& t,
@@ -110,14 +104,8 @@
  * @param column_order    Vector of column sort order
  * @param null_precedence Vector of null_precedence enums
  * values
-<<<<<<< HEAD
  * @param mr              Device memory resource used to allocate the returned column
- * @return std::unique_ptr<column> A non-nullable column of cudf::size_type elements
- * containing the insertion points.
-=======
- * @param mr              Device memory resource to use for device memory allocation
  * @return A non-nullable column of cudf::size_type elements containing the insertion points.
->>>>>>> e8c35524
  */
 std::unique_ptr<column> upper_bound(
   table_view const& t,
