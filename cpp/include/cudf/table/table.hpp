/*
 * Copyright (c) 2019, NVIDIA CORPORATION.
 *
 * Licensed under the Apache License, Version 2.0 (the "License");
 * you may not use this file except in compliance with the License.
 * You may obtain a copy of the License at
 *
 *     http://www.apache.org/licenses/LICENSE-2.0
 *
 * Unless required by applicable law or agreed to in writing, software
 * distributed under the License is distributed on an "AS IS" BASIS,
 * WITHOUT WARRANTIES OR CONDITIONS OF ANY KIND, either express or implied.
 * See the License for the specific language governing permissions and
 * limitations under the License.
 */
#pragma once

#include <cudf/column/column.hpp>
#include <cudf/table/table_view.hpp>

#include <memory>
#include <vector>

namespace cudf {
namespace experimental {

class table {
 public:
  table() = delete;
  ~table() = default;
  table(table&&) = default;
  table& operator=(table const&) = delete;
  table& operator=(table&&) = delete;

  /**---------------------------------------------------------------------------*
   * @brief Construct a new table by copying the contents of another table.
   *---------------------------------------------------------------------------**/
  table(table const& other);

  /**---------------------------------------------------------------------------*
   * @brief Moves the contents from a vector of `unique_ptr`s to columns to
   * construct a new table.
   *
   * @param columns The vector of `unique_ptr`s to columns whose contents will
   * be moved into the new table.
   *---------------------------------------------------------------------------**/
  table(std::vector<std::unique_ptr<column>>&& columns);

  /**---------------------------------------------------------------------------*
   * @brief Copy the contents of a `table_view` to construct a new `table`.
   *
   * @param view The view whose contents will be copied to create a new `table`
   * @param stream Optional, stream on which all memory allocations and copies
   * will be performed
   * @param mr Optional, the memory resource that will be used for allocating
   * the device memory for the new columns
   *---------------------------------------------------------------------------**/
  table(table_view view, cudaStream_t stream = 0,
        rmm::mr::device_memory_resource* mr = rmm::mr::get_default_resource());

  /**---------------------------------------------------------------------------*
   * @brief Returns the number of columns in the table
   *---------------------------------------------------------------------------**/
  size_type num_columns() const noexcept { return _columns.size(); }

  /**---------------------------------------------------------------------------*
   * @brief Returns the number of rows
   *---------------------------------------------------------------------------**/
  size_type num_rows() const noexcept { return _num_rows; }

  /**---------------------------------------------------------------------------*
   * @brief Returns an immutable, non-owning `table_view` of the contents of
   *this `table`.
   *---------------------------------------------------------------------------**/
  table_view view() const;

  /**---------------------------------------------------------------------------*
   * @brief Conversion operator to an immutable, non-owning `table_view` of the
   * contents of this `table`.
   *---------------------------------------------------------------------------**/
  operator table_view() const { return this->view(); };

  /**---------------------------------------------------------------------------*
   * @brief Returns a mutable, non-owning `mutable_table_view` of the contents
   * of this `table`.
   *---------------------------------------------------------------------------**/
  mutable_table_view mutable_view();

  /**---------------------------------------------------------------------------*
   * @brief Conversion operator to a mutable, non-owning `mutable_table_view` of
   *the contents of this `table`.
   *---------------------------------------------------------------------------**/
  operator mutable_table_view() { return this->mutable_view(); };

  /**---------------------------------------------------------------------------*
   * @brief Releases ownership of the `column`s by returning a vector of
   * `unique_ptr`s to the constituent columns.
   *
   * After `release()`, `num_columns() == 0` and `num_rows() == 0`
   *---------------------------------------------------------------------------**/
  std::vector<std::unique_ptr<column>> release();

  /**---------------------------------------------------------------------------*
   * @brief Returns a table_view with set of specified columns.
   *
   * @throws cudf::logic_error
   * If any element in `column_indices` is outside [0, num_columns())
   *
   * @param column_indices Indices of columns in the table
   * @return A table_view consisting of columns from the original table
   * specified by the elements of `column_indices`
   *---------------------------------------------------------------------------**/
  table_view select(std::vector<cudf::size_type> const& column_indices) const;

  /**---------------------------------------------------------------------------*
<<<<<<< HEAD
   * @brief Returns a reference to the view of the specified column
=======
   * @brief Returns a reference to the specified column
>>>>>>> 9ca90d02
   *
   * @throws std::out_of_range
   * If i is out of the range [0, num_columns)
   *
   * @param i Index of the desired column
   * @return A reference to the desired column
   *---------------------------------------------------------------------------**/
  column& get_column(cudf::size_type column_index) { return *(_columns.at(column_index)); }

  /**---------------------------------------------------------------------------*
<<<<<<< HEAD
   * @brief Returns a const reference to the view of the specified column
=======
   * @brief Returns a const reference to the specified column
>>>>>>> 9ca90d02
   *
   * @throws std::out_of_range
   * If i is out of the range [0, num_columns)
   *
   * @param i Index of the desired column
   * @return A const reference to the desired column
   *---------------------------------------------------------------------------**/
  column const& get_column(cudf::size_type i) const { return *(_columns.at(i)); }

 private:
  std::vector<std::unique_ptr<column>> _columns{};
  size_type _num_rows{};
};

/**---------------------------------------------------------------------------*
 * @brief Elements of `tables_to_concat` are concatenated to return single
 * table_view
 *
 * @throws cudf::logic_error
 * If number of rows mismatch
 *
 * @param tables_to_concat The tables to be concatenated into a single
 * table_view
 * @return A single table having all the columns from the elements of
 * `tables_to_concat` respectively in the same order.
 *---------------------------------------------------------------------------**/
table_view concat(std::vector<table_view> const& tables_to_concat);

}  // namespace experimental
}  // namespace cudf<|MERGE_RESOLUTION|>--- conflicted
+++ resolved
@@ -113,11 +113,7 @@
   table_view select(std::vector<cudf::size_type> const& column_indices) const;
 
   /**---------------------------------------------------------------------------*
-<<<<<<< HEAD
-   * @brief Returns a reference to the view of the specified column
-=======
    * @brief Returns a reference to the specified column
->>>>>>> 9ca90d02
    *
    * @throws std::out_of_range
    * If i is out of the range [0, num_columns)
@@ -128,11 +124,7 @@
   column& get_column(cudf::size_type column_index) { return *(_columns.at(column_index)); }
 
   /**---------------------------------------------------------------------------*
-<<<<<<< HEAD
-   * @brief Returns a const reference to the view of the specified column
-=======
    * @brief Returns a const reference to the specified column
->>>>>>> 9ca90d02
    *
    * @throws std::out_of_range
    * If i is out of the range [0, num_columns)
