--- conflicted
+++ resolved
@@ -501,11 +501,8 @@
             src/strings/find.cu
             src/strings/convert/convert_integers.cu
             src/strings/convert/convert_booleans.cu
-<<<<<<< HEAD
             src/strings/strip.cu
-=======
             src/strings/filling/fill.cu
->>>>>>> 59d8f4d9
             src/scalar/scalar.cpp
             src/scalar/scalar_factories.cpp)
 
