--- conflicted
+++ resolved
@@ -65,18 +65,6 @@
       h_end += col_child_data_size;
       d_end += col_child_data_size;
     }
-<<<<<<< HEAD
-    // add dictionary column if there is one
-    auto keys = source.dictionary_keys();
-    if( keys.type().id() != cudf::type_id::EMPTY )
-    {
-      d_dictionary_keys = reinterpret_cast<column_device_view*>(d_end);
-      auto col_data_size = sizeof(keys);
-      new(h_end) column_device_view(keys,reinterpret_cast<ptrdiff_t>(h_end+col_data_size),
-                                         reinterpret_cast<ptrdiff_t>(d_end+col_data_size));
-    }
-=======
->>>>>>> 0c1b023c
   }
 }
 
@@ -120,12 +108,6 @@
 
 size_type column_device_view::extent(column_view source) {
   size_type data_size = sizeof(column_device_view);
-<<<<<<< HEAD
-  auto keys = source.dictionary_keys();
-  if( keys.type().id() != cudf::type_id::EMPTY )
-    data_size += extent(keys);
-=======
->>>>>>> 0c1b023c
   for( size_type idx=0; idx < source.num_children(); ++idx )
     data_size += extent(source.child(idx));
   return data_size;
