/*
 * Copyright (c) 2020, NVIDIA CORPORATION.
 *
 * Licensed under the Apache License, Version 2.0 (the "License");
 * you may not use this file except in compliance with the License.
 * You may obtain a copy of the License at
 *
 *     http://www.apache.org/licenses/LICENSE-2.0
 *
 * Unless required by applicable law or agreed to in writing, software
 * distributed under the License is distributed on an "AS IS" BASIS,
 * WITHOUT WARRANTIES OR CONDITIONS OF ANY KIND, either express or implied.
 * See the License for the specific language governing permissions and
 * limitations under the License.
 */

#include "json_common.h"
#include "json_gpu.h"

#include <rmm/device_buffer.hpp>

#include <cudf/detail/utilities/trie.cuh>

#include <cudf/utilities/bit.hpp>
#include <cudf/utilities/traits.hpp>
#include <cudf/utilities/type_dispatcher.hpp>

#include <cudf/fixed_point/fixed_point.hpp>
#include <cudf/lists/list_view.cuh>
#include <cudf/strings/string_view.cuh>

#include <io/csv/datetime.cuh>
#include <io/utilities/parsing_utils.cuh>

namespace cudf {
namespace io {
namespace json {
namespace gpu {
using namespace ::cudf;

using string_pair = std::pair<const char *, size_t>;

namespace {
/**
 * @brief CUDA Kernel that modifies the start and stop offsets to exclude
 * the sections outside of the top level brackets.
 *
 * The top level brackets characters are excluded from the resulting range.
 * Parameter stop has the same semantics as end() in STL containers
 * (one past the last element)
 *
 * @param[in] data Pointer to the device buffer containing the data to process
 * @param[in,out] start Offset of the first character in the range
 * @param[in,out] stop Offset of the first character after the range
 *
 * @return void
 **/
__device__ void limit_range_to_brackets(const char *data, long &start, long &stop)
{
  while (start < stop && data[start] != '[' && data[start] != '{') { start++; }
  start++;

  while (start < stop && data[stop - 1] != ']' && data[stop - 1] != '}') { stop--; }
  stop--;
}

/**
 * @brief CUDA kernel that finds the end position of the next field name,
 * including the colon that separates the name from the field value.
 *
 * Returns the position after the colon that precedes the value token.
 *
 * @param[in] data Pointer to the device buffer containing the data to process
 * @param[in] opts Parsing options (e.g. delimiter and quotation character)
 * @param[in] start Offset of the first character in the range
 * @param[in] stop Offset of the first character after the range
 *
 * @return long Position of the first character after the field name.
 **/
__device__ long seek_field_name_end(const char *data,
                                    const ParseOptions opts,
                                    long start,
                                    long stop)
{
  bool quotation = false;
  for (auto pos = start; pos < stop; ++pos) {
    // Ignore escaped quotes
    if (data[pos] == opts.quotechar && data[pos - 1] != '\\') {
      quotation = !quotation;
    } else if (!quotation && data[pos] == ':') {
      return pos + 1;
    }
  }
  return stop;
}

/**
 * @brief Decodes a numeric value base on templated cudf type T with specified
 * base.
 *
 * @param data The character string for parse
 * @param start The index within data to start parsing from
 * @param end The end index within data to end parsing
 * @param opts The global parsing behavior options
 *
 * @return The parsed numeric value
 **/
template <typename T, int base>
__inline__ __device__ T
decode_value(const char *data, long start, long end, ParseOptions const &opts)
{
  return cudf::io::gpu::parse_numeric<T, base>(data, start, end, opts);
}

/**
 * @brief Decodes a numeric value base on templated cudf type T
 *
 * @param data The character string for parse
 * @param start The index within data to start parsing from
 * @param end The end index within data to end parsing
 * @param opts The global parsing behavior options
 *
 * @return The parsed numeric value
 **/
template <typename T>
__inline__ __device__ T
decode_value(const char *data, long start, long end, ParseOptions const &opts)
{
  return cudf::io::gpu::parse_numeric<T>(data, start, end, opts);
}

/**
 * @brief Decodes a timestamp_D
 *
 * @param data The character string for parse
 * @param start The index within data to start parsing from
 * @param end The end index within data to end parsing
 * @param opts The global parsing behavior options
 *
 * @return The parsed timestamp_D
 **/
template <>
__inline__ __device__ cudf::timestamp_D decode_value(const char *data,
                                                     long start,
                                                     long end,
                                                     ParseOptions const &opts)
{
  return parseDateFormat(data, start, end, opts.dayfirst);
}

/**
 * @brief Decodes a timestamp_s
 *
 * @param data The character string for parse
 * @param start The index within data to start parsing from
 * @param end The end index within data to end parsing
 * @param opts The global parsing behavior options
 *
 * @return The parsed timestamp_s
 **/
template <>
__inline__ __device__ cudf::timestamp_s decode_value(const char *data,
                                                     long start,
                                                     long end,
                                                     ParseOptions const &opts)
{
  auto milli = parseDateTimeFormat(data, start, end, opts.dayfirst);
  return milli / 1000;
}

/**
 * @brief Decodes a timestamp_ms
 *
 * @param data The character string for parse
 * @param start The index within data to start parsing from
 * @param end The end index within data to end parsing
 * @param opts The global parsing behavior options
 *
 * @return The parsed timestamp_ms
 **/
template <>
__inline__ __device__ cudf::timestamp_ms decode_value(const char *data,
                                                      long start,
                                                      long end,
                                                      ParseOptions const &opts)
{
  auto milli = parseDateTimeFormat(data, start, end, opts.dayfirst);
  return milli;
}

/**
 * @brief Decodes a timestamp_us
 *
 * @param data The character string for parse
 * @param start The index within data to start parsing from
 * @param end The end index within data to end parsing
 * @param opts The global parsing behavior options
 *
 * @return The parsed timestamp_us
 **/
template <>
__inline__ __device__ cudf::timestamp_us decode_value(const char *data,
                                                      long start,
                                                      long end,
                                                      ParseOptions const &opts)
{
  auto milli = parseDateTimeFormat(data, start, end, opts.dayfirst);
  return milli * 1000;
}

/**
 * @brief Decodes a timestamp_ns
 *
 * @param data The character string for parse
 * @param start The index within data to start parsing from
 * @param end The end index within data to end parsing
 * @param opts The global parsing behavior options
 *
 * @return The parsed timestamp_ns
 **/
template <>
__inline__ __device__ cudf::timestamp_ns decode_value(const char *data,
                                                      long start,
                                                      long end,
                                                      ParseOptions const &opts)
{
  auto milli = parseDateTimeFormat(data, start, end, opts.dayfirst);
  return milli * 1000000;
}

// The purpose of this is merely to allow compilation ONLY
// TODO : make this work for json
#ifndef DURATION_DECODE_VALUE
#define DURATION_DECODE_VALUE(Type)                                   \
  template <>                                                         \
  __inline__ __device__ Type decode_value(                            \
    const char *data, long start, long end, ParseOptions const &opts) \
  {                                                                   \
    return Type{};                                                    \
  }
#endif
DURATION_DECODE_VALUE(duration_D)
DURATION_DECODE_VALUE(duration_s)
DURATION_DECODE_VALUE(duration_ms)
DURATION_DECODE_VALUE(duration_us)
DURATION_DECODE_VALUE(duration_ns)

// The purpose of these is merely to allow compilation ONLY
template <>
__inline__ __device__ cudf::string_view decode_value(const char *data,
                                                     long start,
                                                     long end,
                                                     ParseOptions const &opts)
{
  return cudf::string_view{};
}

template <>
__inline__ __device__ cudf::dictionary32 decode_value(const char *data,
                                                      long start,
                                                      long end,
                                                      ParseOptions const &opts)
{
  return cudf::dictionary32{};
}

template <>
__inline__ __device__ cudf::list_view decode_value(const char *data,
                                                   long start,
                                                   long end,
                                                   ParseOptions const &opts)
{
  return cudf::list_view{};
}

template <>
__inline__ __device__ numeric::decimal32 decode_value(const char *data,
                                                      long start,
                                                      long end,
                                                      ParseOptions const &opts)
{
  return numeric::decimal32{};
}

<<<<<<< HEAD
=======
template <>
__inline__ __device__ numeric::decimal64 decode_value(const char *data,
                                                      long start,
                                                      long end,
                                                      ParseOptions const &opts)
{
  return numeric::decimal64{};
}

>>>>>>> 7759dfc3
/**
 * @brief Functor for converting plain text data to cuDF data type value.
 **/
struct ConvertFunctor {
  /**
   * @brief Template specialization for operator() for types whose values can be
   * convertible to a 0 or 1 to represent false/true. The converting is done by
   * checking against the default and user-specified true/false values list.
   *
   * It is handled here rather than within convertStrToValue() as that function
   * is used by other types (ex. timestamp) that aren't 'booleable'.
   **/
  template <typename T, typename std::enable_if_t<std::is_integral<T>::value> * = nullptr>
  __host__ __device__ __forceinline__ bool operator()(const char *data,
                                                      void *output_columns,
                                                      long row,
                                                      long start,
                                                      long end,
                                                      const ParseOptions &opts)
  {
    T &value{static_cast<T *>(output_columns)[row]};

    // Check for user-specified true/false values first, where the output is
    // replaced with 1/0 respectively
    const size_t field_len = end - start + 1;
    if (serializedTrieContains(opts.trueValuesTrie, data + start, field_len)) {
      value = 1;
    } else if (serializedTrieContains(opts.falseValuesTrie, data + start, field_len)) {
      value = 0;
    } else {
      value = decode_value<T>(data, start, end, opts);
    }

    return true;
  }

  /**
   * @brief Dispatch for floating points, which are set to NaN if the input
   * is not valid. In such case, the validity mask is set to zero too.
   */
  template <typename T, typename std::enable_if_t<std::is_floating_point<T>::value> * = nullptr>
  __host__ __device__ __forceinline__ bool operator()(
    const char *data, void *out_buffer, size_t row, long start, long end, ParseOptions const &opts)
  {
    auto &value{static_cast<T *>(out_buffer)[row]};
    value = decode_value<T>(data, start, end, opts);
    return !std::isnan(value);
  }

  /**
   * @brief Default template operator() dispatch specialization all data types
   * (including wrapper types) that is not covered by above.
   **/
  template <typename T,
            typename std::enable_if_t<!std::is_floating_point<T>::value and
                                      !std::is_integral<T>::value> * = nullptr>
  __host__ __device__ __forceinline__ bool operator()(const char *data,
                                                      void *output_columns,
                                                      long row,
                                                      long start,
                                                      long end,
                                                      const ParseOptions &opts)
  {
    T &value{static_cast<T *>(output_columns)[row]};
    value = decode_value<T>(data, start, end, opts);

    return true;
  }
};

/**
 * @brief Checks whether the given character is a whitespace character.
 *
 * @param[in] ch The character to check
 *
 * @return True if the input is whitespace, False otherwise
 **/
__inline__ __device__ bool is_whitespace(char ch) { return ch == '\t' || ch == ' '; }

/**
 * @brief Scans a character stream within a range, and adjusts the start and end
 * indices of the range to ignore whitespace and quotation characters.
 *
 * @param[in] data The character stream to scan
 * @param[in,out] start The start index to adjust
 * @param[in,out] end The end index to adjust
 * @param[in] quotechar The character used to denote quotes
 *
 * @return Adjusted or unchanged start_idx and end_idx
 **/
__inline__ __device__ void trim_field_start_end(const char *data,
                                                long *start,
                                                long *end,
                                                char quotechar = '\0')
{
  while ((*start < *end) && is_whitespace(data[*start])) { (*start)++; }
  if ((*start < *end) && data[*start] == quotechar) { (*start)++; }
  while ((*start <= *end) && is_whitespace(data[*end])) { (*end)--; }
  if ((*start <= *end) && data[*end] == quotechar) { (*end)--; }
}

/**
 * @brief Returns true is the input character is a valid digit.
 * Supports both decimal and hexadecimal digits (uppercase and lowercase).
 *
 * @param c Character to check
 * @param is_hex Whether to check as a hexadecimal
 *
 * @return `true` if it is digit-like, `false` otherwise
 */
__device__ __inline__ bool is_digit(char c, bool is_hex = false)
{
  if (c >= '0' && c <= '9') return true;

  if (is_hex) {
    if (c >= 'A' && c <= 'F') return true;
    if (c >= 'a' && c <= 'f') return true;
  }

  return false;
}

/**
 * @brief Returns true if the counters indicate a potentially valid float.
 * False positives are possible because positions are not taken into account.
 * For example, field "e.123-" would match the pattern.
 */
__device__ __inline__ bool is_like_float(
  long len, long digit_cnt, long decimal_cnt, long dash_cnt, long exponent_cnt)
{
  // Can't have more than one exponent and one decimal point
  if (decimal_cnt > 1) return false;
  if (exponent_cnt > 1) return false;
  // Without the exponent or a decimal point, this is an integer, not a float
  if (decimal_cnt == 0 && exponent_cnt == 0) return false;

  // Can only have one '-' per component
  if (dash_cnt > 1 + exponent_cnt) return false;

  // If anything other than these characters is present, it's not a float
  if (digit_cnt + decimal_cnt + dash_cnt + exponent_cnt != len) return false;

  // Needs at least 1 digit, 2 if exponent is present
  if (digit_cnt < 1 + exponent_cnt) return false;

  return true;
}

/**
 * @brief CUDA kernel that parses and converts plain text data into cuDF column data.
 *
 * Data is processed one record at a time
 *
 * @param[in] data The entire data to read
 * @param[in] data_size Size of the data buffer, in bytes
 * @param[in] rec_starts The start of each data record
 * @param[in] num_records The number of lines/rows
 * @param[in] dtypes The data type of each column
 * @param[in] opts A set of parsing options
 * @param[out] output_columns The output column data
 * @param[in] num_columns The number of columns
 * @param[out] valid_fields The bitmaps indicating whether column fields are valid
 * @param[out] num_valid_fields The numbers of valid fields in columns
 *
 * @return void
 **/
__global__ void convert_json_to_columns_kernel(const char *data,
                                               size_t data_size,
                                               const uint64_t *rec_starts,
                                               cudf::size_type num_records,
                                               const data_type *dtypes,
                                               ParseOptions opts,
                                               void *const *output_columns,
                                               int num_columns,
                                               bitmask_type *const *valid_fields,
                                               cudf::size_type *num_valid_fields)
{
  const long rec_id = threadIdx.x + (blockDim.x * blockIdx.x);
  if (rec_id >= num_records) return;

  long start = rec_starts[rec_id];
  // has the same semantics as end() in STL containers (one past last element)
  long stop = ((rec_id < num_records - 1) ? rec_starts[rec_id + 1] : data_size);

  limit_range_to_brackets(data, start, stop);
  const bool is_object = (data[start - 1] == '{');

  for (int col = 0; col < num_columns && start < stop; col++) {
    if (is_object) { start = seek_field_name_end(data, opts, start, stop); }
    // field_end is at the next delimiter/newline
    const long field_end = cudf::io::gpu::seek_field_end(data, opts, start, stop);
    long field_data_last = field_end - 1;
    // Modify start & end to ignore whitespace and quotechars
    trim_field_start_end(data, &start, &field_data_last, opts.quotechar);
    // Empty fields are not legal values
    if (start <= field_data_last &&
        !serializedTrieContains(opts.naValuesTrie, data + start, field_end - start)) {
      // Type dispatcher does not handle strings
      if (dtypes[col].id() == type_id::STRING) {
        auto str_list           = static_cast<string_pair *>(output_columns[col]);
        str_list[rec_id].first  = data + start;
        str_list[rec_id].second = field_data_last - start + 1;

        // set the valid bitmap - all bits were set to 0 to start
        set_bit(valid_fields[col], rec_id);
        atomicAdd(&num_valid_fields[col], 1);
      } else {
        if (cudf::type_dispatcher(dtypes[col],
                                  ConvertFunctor{},
                                  data,
                                  output_columns[col],
                                  rec_id,
                                  start,
                                  field_data_last,
                                  opts)) {
          // set the valid bitmap - all bits were set to 0 to start
          set_bit(valid_fields[col], rec_id);
          atomicAdd(&num_valid_fields[col], 1);
        }
      }
    } else if (dtypes[col].id() == type_id::STRING) {
      auto str_list           = static_cast<string_pair *>(output_columns[col]);
      str_list[rec_id].first  = nullptr;
      str_list[rec_id].second = 0;
    }
    start = field_end + 1;
  }
}

/**
 * @brief CUDA kernel that processes a buffer of data and determines information about the
 * column types within.
 *
 * Data is processed in one row/record at a time, so the number of total
 * threads (tid) is equal to the number of rows.
 *
 * @param[in] data Input data buffer
 * @param[in] data_size Size of the data buffer, in bytes
 * @param[in] opts A set of parsing options
 * @param[in] num_columns The number of columns of input data
 * @param[in] rec_starts The start the input data of interest
 * @param[in] num_records The number of lines/rows of input data
 * @param[out] column_infos The count for each column data type
 *
 * @returns void
 **/
__global__ void detect_json_data_types(const char *data,
                                       size_t data_size,
                                       const ParseOptions opts,
                                       int num_columns,
                                       const uint64_t *rec_starts,
                                       cudf::size_type num_records,
                                       ColumnInfo *column_infos)
{
  long rec_id = threadIdx.x + (blockDim.x * blockIdx.x);
  if (rec_id >= num_records) return;

  long start = rec_starts[rec_id];
  // has the same semantics as end() in STL containers (one past last element)
  long stop = ((rec_id < num_records - 1) ? rec_starts[rec_id + 1] : data_size);

  limit_range_to_brackets(data, start, stop);
  const bool is_object = (data[start - 1] == '{');

  for (int col = 0; col < num_columns; col++) {
    if (is_object) { start = seek_field_name_end(data, opts, start, stop); }
    auto field_start     = start;
    const long field_end = cudf::io::gpu::seek_field_end(data, opts, field_start, stop);
    long field_data_last = field_end - 1;
    trim_field_start_end(data, &field_start, &field_data_last);
    const int field_len = field_data_last - field_start + 1;
    // Advance the start offset
    start = field_end + 1;

    // Checking if the field is empty
    if (field_start > field_data_last ||
        serializedTrieContains(opts.naValuesTrie, data + field_start, field_len)) {
      atomicAdd(&column_infos[col].null_count, 1);
      continue;
    }
    // Don't need counts to detect strings, any field in quotes is deduced to be a string
    if (data[field_start] == opts.quotechar && data[field_data_last] == opts.quotechar) {
      atomicAdd(&column_infos[col].string_count, 1);
      continue;
    }

    int digit_count    = 0;
    int decimal_count  = 0;
    int slash_count    = 0;
    int dash_count     = 0;
    int colon_count    = 0;
    int exponent_count = 0;
    int other_count    = 0;

    const bool maybe_hex =
      ((field_len > 2 && data[field_start] == '0' && data[field_start + 1] == 'x') ||
       (field_len > 3 && data[field_start] == '-' && data[field_start + 1] == '0' &&
        data[field_start + 2] == 'x'));
    for (long pos = field_start; pos <= field_data_last; pos++) {
      if (is_digit(data[pos], maybe_hex)) {
        digit_count++;
        continue;
      }
      // Looking for unique characters that will help identify column types
      switch (data[pos]) {
        case '.': decimal_count++; break;
        case '-': dash_count++; break;
        case '/': slash_count++; break;
        case ':': colon_count++; break;
        case 'e':
        case 'E':
          if (!maybe_hex && pos > field_start && pos < field_data_last) exponent_count++;
          break;
        default: other_count++; break;
      }
    }

    // Integers have to have the length of the string
    int int_req_number_cnt = field_len;
    // Off by one if they start with a minus sign
    if (data[field_start] == '-' && field_len > 1) { --int_req_number_cnt; }
    // Off by one if they are a hexadecimal number
    if (maybe_hex) { --int_req_number_cnt; }
    if (serializedTrieContains(opts.trueValuesTrie, data + field_start, field_len) ||
        serializedTrieContains(opts.falseValuesTrie, data + field_start, field_len)) {
      atomicAdd(&column_infos[col].bool_count, 1);
    } else if (digit_count == int_req_number_cnt) {
      atomicAdd(&column_infos[col].int_count, 1);
    } else if (is_like_float(field_len, digit_count, decimal_count, dash_count, exponent_count)) {
      atomicAdd(&column_infos[col].float_count, 1);
    }
    // A date-time field cannot have more than 3 non-special characters
    // A number field cannot have more than one decimal point
    else if (other_count > 3 || decimal_count > 1) {
      atomicAdd(&column_infos[col].string_count, 1);
    } else {
      // A date field can have either one or two '-' or '\'; A legal combination will only have one
      // of them To simplify the process of auto column detection, we are not covering all the
      // date-time formation permutations
      if ((dash_count > 0 && dash_count <= 2 && slash_count == 0) ||
          (dash_count == 0 && slash_count > 0 && slash_count <= 2)) {
        if (colon_count <= 2) {
          atomicAdd(&column_infos[col].datetime_count, 1);
        } else {
          atomicAdd(&column_infos[col].string_count, 1);
        }
      } else {
        // Default field type is string
        atomicAdd(&column_infos[col].string_count, 1);
      }
    }
  }
}

}  // namespace

/**
 * @copydoc cudf::io::json::gpu::convert_json_to_columns
 *
 **/
void convert_json_to_columns(rmm::device_buffer const &input_data,
                             data_type *const dtypes,
                             void *const *output_columns,
                             cudf::size_type num_records,
                             cudf::size_type num_columns,
                             const uint64_t *rec_starts,
                             bitmask_type *const *valid_fields,
                             cudf::size_type *num_valid_fields,
                             ParseOptions const &opts,
                             cudaStream_t stream)
{
  int block_size;
  int min_grid_size;
  CUDA_TRY(cudaOccupancyMaxPotentialBlockSize(
    &min_grid_size, &block_size, convert_json_to_columns_kernel));

  const int grid_size = (num_records + block_size - 1) / block_size;

  convert_json_to_columns_kernel<<<grid_size, block_size, 0, stream>>>(
    static_cast<const char *>(input_data.data()),
    input_data.size(),
    rec_starts,
    num_records,
    dtypes,
    opts,
    output_columns,
    num_columns,
    valid_fields,
    num_valid_fields);

  CUDA_TRY(cudaGetLastError());
}

/**
 * @copydoc cudf::io::json::gpu::detect_data_types
 *
 **/
void detect_data_types(ColumnInfo *column_infos,
                       const char *data,
                       size_t data_size,
                       const ParseOptions &options,
                       int num_columns,
                       const uint64_t *rec_starts,
                       cudf::size_type num_records,
                       cudaStream_t stream)
{
  int block_size;
  int min_grid_size;
  CUDA_TRY(cudaOccupancyMaxPotentialBlockSize(&min_grid_size, &block_size, detect_json_data_types));

  // Calculate actual block count to use based on records count
  const int grid_size = (num_records + block_size - 1) / block_size;

  detect_json_data_types<<<grid_size, block_size, 0, stream>>>(
    data, data_size, options, num_columns, rec_starts, num_records, column_infos);

  CUDA_TRY(cudaGetLastError());
}

}  // namespace gpu
}  // namespace json
}  // namespace io
}  // namespace cudf<|MERGE_RESOLUTION|>--- conflicted
+++ resolved
@@ -282,8 +282,6 @@
   return numeric::decimal32{};
 }
 
-<<<<<<< HEAD
-=======
 template <>
 __inline__ __device__ numeric::decimal64 decode_value(const char *data,
                                                       long start,
@@ -293,7 +291,6 @@
   return numeric::decimal64{};
 }
 
->>>>>>> 7759dfc3
 /**
  * @brief Functor for converting plain text data to cuDF data type value.
  **/
