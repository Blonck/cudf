--- conflicted
+++ resolved
@@ -85,14 +85,6 @@
     if (cudf::is_boolean(keys.column(0).type())) { return; }
 
     // test all supported aggregators
-<<<<<<< HEAD
-    run_test_col(keys, input, expected_grouping, preceding_window, following_window, min_periods, cudf::experimental::make_min_aggregation());
-    run_test_col(keys, input, expected_grouping, preceding_window, following_window, min_periods, cudf::experimental::make_count_aggregation());
-    run_test_col(keys, input, expected_grouping, preceding_window, following_window, min_periods, cudf::experimental::make_count_aggregation(cudf::include_nulls::YES));
-    run_test_col(keys, input, expected_grouping, preceding_window, following_window, min_periods, cudf::experimental::make_max_aggregation());
-    run_test_col(keys, input, expected_grouping, preceding_window, following_window, min_periods, cudf::experimental::make_mean_aggregation());
-    run_test_col(keys, input, expected_grouping, preceding_window, following_window, min_periods, cudf::experimental::make_row_number_aggregation());
-=======
     run_test_col(keys,
                  input,
                  expected_grouping,
@@ -128,7 +120,13 @@
                  following_window,
                  min_periods,
                  cudf::experimental::make_mean_aggregation());
->>>>>>> 1e9d5bdb
+    run_test_col(keys,
+                 input,
+                 expected_grouping,
+                 preceding_window,
+                 following_window,
+                 min_periods,
+                 cudf::experimental::make_row_number_aggregation());
 
     if (!cudf::is_timestamp(input.type())) {
       run_test_col(keys,
@@ -190,7 +188,6 @@
     return col.release();
   }
 
-<<<<<<< HEAD
   std::unique_ptr<cudf::column>
   create_row_number_reference_output(cudf::column_view const& input,
                                      std::vector<size_type> const& group_offsets,
@@ -233,15 +230,6 @@
     return col.release();
   }
 
-  template<typename agg_op, cudf::experimental::aggregation::Kind k, typename OutputType, bool is_mean,
-           std::enable_if_t<cudf::detail::is_supported<T, agg_op, k, is_mean>()>* = nullptr>
-  std::unique_ptr<cudf::column>
-  create_reference_output(cudf::column_view const& input,
-                          std::vector<size_type> const& group_offsets,
-                          size_type const& preceding_window,
-                          size_type const& following_window,
-                          size_type min_periods)
-=======
   template <typename agg_op,
             cudf::experimental::aggregation::Kind k,
             typename OutputType,
@@ -252,7 +240,6 @@
                                                         size_type const& preceding_window,
                                                         size_type const& following_window,
                                                         size_type min_periods)
->>>>>>> 1e9d5bdb
   {
     size_type num_rows = input.size();
     thrust::host_vector<OutputType> ref_data(num_rows);
@@ -323,36 +310,6 @@
     size_type min_periods)
   {
     // unroll aggregation types
-<<<<<<< HEAD
-    switch(op->kind) {
-    case cudf::experimental::aggregation::SUM:
-      return create_reference_output<cudf::DeviceSum, cudf::experimental::aggregation::SUM, 
-             cudf::experimental::detail::target_type_t<T, cudf::experimental::aggregation::SUM>, false>(input, group_offsets, preceding_window,
-                                                             following_window, min_periods);
-    case cudf::experimental::aggregation::MIN:
-      return create_reference_output<cudf::DeviceMin, cudf::experimental::aggregation::MIN,
-             cudf::experimental::detail::target_type_t<T, cudf::experimental::aggregation::MIN>, false>(input, group_offsets, preceding_window,
-                                                             following_window, min_periods);
-    case cudf::experimental::aggregation::MAX:
-      return create_reference_output<cudf::DeviceMax, cudf::experimental::aggregation::MAX,
-             cudf::experimental::detail::target_type_t<T, cudf::experimental::aggregation::MAX>, false>(input, group_offsets, preceding_window,
-                                                             following_window, min_periods);
-    case cudf::experimental::aggregation::COUNT_VALID:
-      return create_count_reference_output<false>(input, group_offsets, preceding_window, following_window, min_periods);
-
-    case cudf::experimental::aggregation::COUNT_ALL:
-      return create_count_reference_output<true>(input, group_offsets, preceding_window, following_window, min_periods);
-
-    case cudf::experimental::aggregation::ROW_NUMBER:
-      return create_row_number_reference_output(input, group_offsets, preceding_window, following_window, min_periods);
-
-    case cudf::experimental::aggregation::MEAN:
-      return create_reference_output<cudf::DeviceSum, cudf::experimental::aggregation::MEAN,
-             cudf::experimental::detail::target_type_t<T, cudf::experimental::aggregation::MEAN>, true>(input, group_offsets, preceding_window,
-                                                            following_window, min_periods);
-    default:
-      return fixed_width_column_wrapper<T>({}).release();
-=======
     switch (op->kind) {
       case cudf::experimental::aggregation::SUM:
         return create_reference_output<
@@ -378,6 +335,9 @@
       case cudf::experimental::aggregation::COUNT_ALL:
         return create_count_reference_output<true>(
           input, group_offsets, preceding_window, following_window, min_periods);
+      case cudf::experimental::aggregation::ROW_NUMBER:
+        return create_row_number_reference_output(
+          input, group_offsets, preceding_window, following_window, min_periods);
       case cudf::experimental::aggregation::MEAN:
         return create_reference_output<
           cudf::DeviceSum,
@@ -385,7 +345,6 @@
           cudf::experimental::detail::target_type_t<T, cudf::experimental::aggregation::MEAN>,
           true>(input, group_offsets, preceding_window, following_window, min_periods);
       default: return fixed_width_column_wrapper<T>({}).release();
->>>>>>> 1e9d5bdb
     }
   }
 };
@@ -633,14 +592,6 @@
     if (cudf::is_boolean(keys.column(0).type())) { return; }
 
     // test all supported aggregators
-<<<<<<< HEAD
-    run_test_col(keys, timestamp_column, input, expected_grouping, preceding_window_in_days, following_window_in_days, min_periods, cudf::experimental::make_min_aggregation());
-    run_test_col(keys, timestamp_column, input, expected_grouping, preceding_window_in_days, following_window_in_days, min_periods, cudf::experimental::make_count_aggregation());
-    run_test_col(keys, timestamp_column, input, expected_grouping, preceding_window_in_days, following_window_in_days, min_periods, cudf::experimental::make_count_aggregation(cudf::include_nulls::YES));
-    run_test_col(keys, timestamp_column, input, expected_grouping, preceding_window_in_days, following_window_in_days, min_periods, cudf::experimental::make_max_aggregation());
-    run_test_col(keys, timestamp_column, input, expected_grouping, preceding_window_in_days, following_window_in_days, min_periods, cudf::experimental::make_mean_aggregation());
-    run_test_col(keys, timestamp_column, input, expected_grouping, preceding_window_in_days, following_window_in_days, min_periods, cudf::experimental::make_row_number_aggregation());
-=======
     run_test_col(keys,
                  timestamp_column,
                  input,
@@ -681,7 +632,14 @@
                  following_window_in_days,
                  min_periods,
                  cudf::experimental::make_mean_aggregation());
->>>>>>> 1e9d5bdb
+    run_test_col(keys, 
+                 timestamp_column, 
+                 input, 
+                 expected_grouping, 
+                 preceding_window_in_days, 
+                 following_window_in_days, 
+                 min_periods, 
+                 cudf::experimental::make_row_number_aggregation());
 
     if (!cudf::is_timestamp(input.type())) {
       run_test_col(keys,
@@ -757,7 +715,6 @@
     return col.release();
   }
 
-<<<<<<< HEAD
   std::unique_ptr<cudf::column> 
   create_row_number_reference_output(cudf::column_view const& timestamp_column,
                                 cudf::column_view const& input,
@@ -811,16 +768,6 @@
     return col.release();
   }
 
-  template<typename agg_op, cudf::experimental::aggregation::Kind k, typename OutputType, bool is_mean,
-           std::enable_if_t<cudf::detail::is_supported<T, agg_op, k, is_mean>()>* = nullptr>
-  std::unique_ptr<cudf::column>
-  create_reference_output(cudf::column_view const& timestamp_column,
-                          cudf::column_view const& input,
-                          std::vector<size_type> const& group_offsets,
-                          size_type const& preceding_window_in_days,
-                          size_type const& following_window_in_days,
-                          size_type min_periods)
-=======
   template <typename agg_op,
             cudf::experimental::aggregation::Kind k,
             typename OutputType,
@@ -832,7 +779,6 @@
                                                         size_type const& preceding_window_in_days,
                                                         size_type const& following_window_in_days,
                                                         size_type min_periods)
->>>>>>> 1e9d5bdb
   {
     assert(timestamp_column.type().id() == cudf::TIMESTAMP_DAYS);  // Testing with DAYS.
 
@@ -916,36 +862,6 @@
     size_type min_periods)
   {
     // unroll aggregation types
-<<<<<<< HEAD
-    switch(op->kind) {
-    case cudf::experimental::aggregation::SUM:
-      return create_reference_output<cudf::DeviceSum, cudf::experimental::aggregation::SUM, 
-             cudf::experimental::detail::target_type_t<T, cudf::experimental::aggregation::SUM>, false>(timestamp_column, input, group_offsets, preceding_window,
-                                                             following_window, min_periods);
-    case cudf::experimental::aggregation::MIN:
-      return create_reference_output<cudf::DeviceMin, cudf::experimental::aggregation::MIN,
-             cudf::experimental::detail::target_type_t<T, cudf::experimental::aggregation::MIN>, false>(timestamp_column, input, group_offsets, preceding_window,
-                                                             following_window, min_periods);
-    case cudf::experimental::aggregation::MAX:
-      return create_reference_output<cudf::DeviceMax, cudf::experimental::aggregation::MAX,
-             cudf::experimental::detail::target_type_t<T, cudf::experimental::aggregation::MAX>, false>(timestamp_column, input, group_offsets, preceding_window,
-                                                             following_window, min_periods);
-    case cudf::experimental::aggregation::COUNT_VALID:
-      return create_count_reference_output<false>(timestamp_column, input, group_offsets, preceding_window, following_window, min_periods);
-
-    case cudf::experimental::aggregation::COUNT_ALL:
-      return create_count_reference_output<true>(timestamp_column, input, group_offsets, preceding_window, following_window, min_periods);
-
-    case cudf::experimental::aggregation::ROW_NUMBER:
-      return create_row_number_reference_output(timestamp_column, input, group_offsets, preceding_window, following_window, min_periods);
-
-    case cudf::experimental::aggregation::MEAN:
-      return create_reference_output<cudf::DeviceSum, cudf::experimental::aggregation::MEAN,
-             cudf::experimental::detail::target_type_t<T, cudf::experimental::aggregation::MEAN>, true>(timestamp_column, input, group_offsets, preceding_window,
-                                                            following_window, min_periods);
-    default:
-      return fixed_width_column_wrapper<T>({}).release();
-=======
     switch (op->kind) {
       case cudf::experimental::aggregation::SUM:
         return create_reference_output<
@@ -974,6 +890,9 @@
       case cudf::experimental::aggregation::COUNT_ALL:
         return create_count_reference_output<true>(
           timestamp_column, input, group_offsets, preceding_window, following_window, min_periods);
+      case cudf::experimental::aggregation::ROW_NUMBER:
+      return create_row_number_reference_output(
+          timestamp_column, input, group_offsets, preceding_window, following_window, min_periods);
       case cudf::experimental::aggregation::MEAN:
         return create_reference_output<
           cudf::DeviceSum,
@@ -982,7 +901,6 @@
           true>(
           timestamp_column, input, group_offsets, preceding_window, following_window, min_periods);
       default: return fixed_width_column_wrapper<T>({}).release();
->>>>>>> 1e9d5bdb
     }
   }
 };
