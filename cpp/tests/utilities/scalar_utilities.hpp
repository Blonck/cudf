/*
 * Copyright (c) 2019, NVIDIA CORPORATION.
 *
 * Licensed under the Apache License, Version 2.0 (the "License");
 * you may not use this file except in compliance with the License.
 * You may obtain a copy of the License at
 *
 *     http://www.apache.org/licenses/LICENSE-2.0
 *
 * Unless required by applicable law or agreed to in writing, software
 * distributed under the License is distributed on an "AS IS" BASIS,
 * WITHOUT WARRANTIES OR CONDITIONS OF ANY KIND, either express or implied.
 * See the License for the specific language governing permissions and
 * limitations under the License.
 */

#pragma once

#include <cudf/scalar/scalar.hpp>

namespace cudf {
namespace test {
/**
 * @brief Verifies the equality of two scalars.
 *
 * Treats invalid scalars as equivalent.
 *
 * @param lhs                   The first scalar
 * @param rhs                   The second scalar
<<<<<<< HEAD
 **/
void expect_scalars_equal(cudf::scalar const& lhs,
                          cudf::scalar const& rhs);
=======
 *---------------------------------------------------------------------------**/
void expect_scalars_equal(cudf::scalar const& lhs, cudf::scalar const& rhs);
>>>>>>> cfb1f6b6

}  // namespace test
}  // namespace cudf<|MERGE_RESOLUTION|>--- conflicted
+++ resolved
@@ -27,14 +27,8 @@
  *
  * @param lhs                   The first scalar
  * @param rhs                   The second scalar
-<<<<<<< HEAD
  **/
-void expect_scalars_equal(cudf::scalar const& lhs,
-                          cudf::scalar const& rhs);
-=======
- *---------------------------------------------------------------------------**/
 void expect_scalars_equal(cudf::scalar const& lhs, cudf::scalar const& rhs);
->>>>>>> cfb1f6b6
 
 }  // namespace test
 }  // namespace cudf