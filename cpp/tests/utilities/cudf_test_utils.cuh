--- conflicted
+++ resolved
@@ -38,104 +38,12 @@
 using gdf_col_pointer = typename std::unique_ptr<gdf_column, 
                                                  std::function<void(gdf_column*)>>;
 
-<<<<<<< HEAD
-template <typename col_type>
-void print_typed_column(col_type * col_data, 
-                        gdf_valid_type * validity_mask, 
-                        const size_t num_rows)
-{
-
-  std::vector<col_type> h_data(num_rows);
-  cudaMemcpy(h_data.data(), col_data, num_rows * sizeof(col_type), cudaMemcpyDeviceToHost);
-
-
-  const size_t num_masks = gdf_get_num_chars_bitmask(num_rows);
-  std::vector<gdf_valid_type> h_mask(num_masks);
-  if(nullptr != validity_mask)
-  {
-    cudaMemcpy(h_mask.data(), validity_mask, num_masks * sizeof(gdf_valid_type), cudaMemcpyDeviceToHost);
-  }
-
-
-  for(size_t i = 0; i < num_rows; ++i)
-  {
-    // If the element is valid, print it's value
-    if(true == gdf_is_valid(h_mask.data(), i))
-    {
-      std::cout << (int) h_data[i] << "\t";
-    }
-    // Otherwise, print an @ to represent a null value
-    else
-    {
-      std::cout << "@" << " ";
-    }
-  }
-  std::cout << std::endl;
-}
-
-void print_gdf_column(gdf_column const * the_column)
-{
-  const size_t num_rows = the_column->size;
-
-  const gdf_dtype gdf_col_type = the_column->dtype;
-  switch(gdf_col_type)
-  {
-    case GDF_INT8:
-      {
-        using col_type = int8_t;
-        col_type * col_data = static_cast<col_type*>(the_column->data);
-        print_typed_column<col_type>(col_data, the_column->valid, num_rows);
-        break;
-      }
-    case GDF_INT16:
-      {
-        using col_type = int16_t;
-        col_type * col_data = static_cast<col_type*>(the_column->data);
-        print_typed_column<col_type>(col_data, the_column->valid, num_rows);
-        break;
-      }
-    case GDF_INT32:
-      {
-        using col_type = int32_t;
-        col_type * col_data = static_cast<col_type*>(the_column->data);
-        print_typed_column<col_type>(col_data, the_column->valid, num_rows);
-        break;
-      }
-    case GDF_INT64:
-      {
-        using col_type = int64_t;
-        col_type * col_data = static_cast<col_type*>(the_column->data);
-        print_typed_column<col_type>(col_data, the_column->valid, num_rows);
-        break;
-      }
-    case GDF_FLOAT32:
-      {
-        using col_type = float;
-        col_type * col_data = static_cast<col_type*>(the_column->data);
-        print_typed_column<col_type>(col_data, the_column->valid, num_rows);
-        break;
-      }
-    case GDF_FLOAT64:
-      {
-        using col_type = double;
-        col_type * col_data = static_cast<col_type*>(the_column->data);
-        print_typed_column<col_type>(col_data, the_column->valid, num_rows);
-        break;
-      }
-    default:
-      {
-        std::cout << "Attempted to print unsupported type.\n";
-      }
-  }
-}
-=======
 /**---------------------------------------------------------------------------*
  * @brief prints column data from a column on device
  * 
  * @param the_column host pointer to gdf_column object
  *---------------------------------------------------------------------------**/
 void print_gdf_column(gdf_column const * the_column);
->>>>>>> 54a642c1
 
 /** ---------------------------------------------------------------------------*
  * @brief prints validity data from either a host or device pointer
