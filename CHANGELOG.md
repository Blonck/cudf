# cuDF 0.14.0 (Date TBD)

## New Features

- PR #4472 Add new `partition` API to replace `scatter_to_tables`.
- PR #4626 LogBase binops

## Improvements

- PR #4531 Add doc note on conda `channel_priority`
- PR #4479 Adding cuda 10.2 support via conda environment file addition
- PR #4486 Remove explicit template parameter from detail::scatter.
- PR #4471 Consolidate partitioning functionality into a single header.
- PR #4498 Adds in support for chunked writers to java
- PR #4073 Enable contiguous split java test
- PR #4527 Add JNI and java bindings for `matches_re`
- PR #4599 Add Java and JNI bindings for string replace
- PR #4655 Raise error for list like dtypes in cudf
- PR #4548 Remove string_view is_null method
- PR #4645 Add Alias for `kurtosis` as `kurt`
- PR #4668 Add Java bindings for log2/log10 unary ops and log_base binary op
- PR #4616 Enable different RMM allocation modes in unit tests
- PR #4700 Expose events and more stream functionality in java
- PR #4699 Make Java's MemoryBuffer public and add MemoryBuffer.slice
- PR #4691 Fix compiler argument syntax for ccache
- PR #3259 Add .clang-format

## Bug Fixes

- PR #4386 Update Java package to 0.14
- PR #4402 Fix `cudf::strings::join_strings` logic with all-null strings and null narep
- PR #4610 Fix validity bug in string scalar factory
- PR #4570 Fixing loc ordering issue in dataframe
- PR #4612 Fix invalid index handling in cudf:dictionary:add-keys call to gather
- PR #4614 Fix cuda-memcheck errors found in column_tests.cu and copying/utility_tests.cu
- PR #4614 Fix cuda-memcheck errors found in `column_tests.cu` and `copying/utility_tests.cu`
- PR #4639 Fix java column of empty strings issue
- PR #4613 Fix issue related to downcasting in `.loc`
- PR #4615 Fix potential OOB write in ORC writer compression stage
- PR #4587 Fix non-regex libcudf contains methods to return true when target is an empty string
- PR #4617 Fix memory leak in aggregation object destructor
- PR #4633 String concatenation fix in `DataFrame.rename`
- PR #4609 Fix to handle `Series.factorize` when index is set
- PR #4659 Fix strings::replace_re handling empty regex pattern
- PR #4652 Fix misaligned error when computing regex device structs
- PR #4651 Fix hashing benchmark missing includes
- PR #4679 Fix comments for make_dictionary_column factory functions
- PR #4711 Fix column leaks in Java unit test
- PR #4725 Fix issue java with not setting GPU on background thread


# cuDF 0.13.0 (Date TBD)

## New Features

- PR #4360 Added Java bindings for bitwise shift operators
- PR #3577 Add initial dictionary support to column classes
- PR #3777 Add support for dictionary column in gather
- PR #3693 add string support, skipna to scan operation
- PR #3662 Define and implement `shift`.
- PR #3861 Added Series.sum feature for String
- PR #4069 Added cast of numeric columns from/to String
- PR #3681 Add cudf::experimental::boolean_mask_scatter
- PR #4040 Add support for n-way merge of sorted tables
- PR #4053 Multi-column quantiles.
- PR #4100 Add set_keys function for dictionary columns
- PR #3894 Add remove_keys functions for dictionary columns
- PR #4107 Add groupby nunique aggregation
- PR #4235 Port nvtx.pyx to use non-legacy libcudf APIs
- PR #4153 Support Dask serialization protocol on cuDF objects
- PR #4127 Add python API for n-way sorted merge (merge_sorted)
- PR #4164 Add Buffer "constructor-kwargs" header
- PR #4172 Add groupby nth aggregation
- PR #4159 Add COUNT aggregation that includes null values
- PR #4190 Add libcudf++ transpose Cython implementation
- PR #4063 Define and implement string capitalize and title API
- PR #4217 Add libcudf++ quantiles Cython implementation
- PR #4216 Add cudf.Scalar Python type
- PR #3782 Add `fixed_point` class to support DecimalType
- PR #4272 Add stable sorted order
- PR #4129 Add libcudf++ interleave_columns and tile Cython implementation
- PR #4262 Port unaryops.pyx to use libcudf++ APIs
- PR #4276 Port avro.pyx to libcudf++
- PR #4259 Ability to create Java host buffers from memory-mapped files
- PR #4240 Add groupby::groups()
- PR #4294 Add Series rank and Dataframe rank
- PR #4304 Add new NVTX infrastructure and add ranges to all top-level compute APIs.
- PR #4319 Add repartition_by_hash API to dask_cudf
- PR #4315 ShiftLeft, ShiftRight, ShiftRightUnsigned binops
- PR #4321 Expose Python Semi and Anti Joins
- PR #4291 Add Java callback support for RMM events
- PR #4298 Port orc.pyx to libcudf++
- PR #4344 Port concat.pyx to libcudf++
- PR #4329 Add support for dictionary columns in scatter
- PR #4352 Add factory function make_column_from_scalar
- PR #4381 Add Java support for copying buffers with asynchronous streams
- PR #4288 Add libcudf++ shift Cython implementation
- PR #4338 Add cudf::sequence() for generating an incrementing list of numeric values
- PR #4456 Add argmin/max and string min/max to sort groupby
- PR #4564 Added Java bindings for clamp operator.
- PR #4602 Add Cython bindings for functions in `datetime.hpp`
- PR #4670 Add java and JNI bindings for contains_re
- PR #4363 Grouped Rolling Window support

## Improvements

- PR #4641 Add replace example in dataframe.py and update 10min.ipynb
- PR #4140 Add cudf series examples and corr() method for dataframe in dataframe.py
- PR #4187 exposed getNativeView method in Java bindings
- PR #3525 build.sh option to disable nvtx
- PR #3748 Optimize hash_partition using shared memory
- PR #3808 Optimize hash_partition using shared memory and cub block scan
- PR #3698 Add count_(un)set_bits functions taking multiple ranges and updated slice to compute null counts at once.
- PR #3909 Move java backend to libcudf++
- PR #3971 Adding `as_table` to convert Column to Table in python
- PR #3910 Adding sinh, cosh, tanh, asinh, acosh, atanh cube root and rint unary support.
- PR #3972 Add Java bindings for left_semi_join and left_anti_join
- PR #3975 Simplify and generalize data handling in `Buffer`
- PR #3985 Update RMM include files and remove extraneously included header files.
- PR #3601 Port UDF functionality for rolling windows to libcudf++
- PR #3911 Adding null boolean handling for copy_if_else
- PR #4003 Drop old `to_device` utility wrapper function
- PR #4002 Adding to_frame and fix for categorical column issue
- PR #4009 build script update to enable cudf build without installing
- PR #3897 Port cuIO JSON reader to cudf::column types
- PR #4008 Eliminate extra copy in column constructor
- PR #4013 Add cython definition for io readers cudf/io/io_types.hpp
- PR #4028 Port json.pyx to use new libcudf APIs
- PR #4014 ORC/Parquet: add count parameter to stripe/rowgroup-based reader API
- PR #3880 Add aggregation infrastructure support for cudf::reduce
- PR #4059 Add aggregation infrastructure support for cudf::scan 
- PR #4021 Change quantiles signature for clarity.
- PR #4057 Handle offsets in cython Column class
- PR #4045 Reorganize `libxx` directory
- PR #4029 Port stream_compaction.pyx to use libcudf++ APIs
- PR #4031 Docs build scripts and instructions update
- PR #4062 Improve how java classifiers are produced
- PR #4038 JNI and Java support for is_nan and is_not_nan
- PR #3786 Adding string support to rolling_windows
- PR #4067 Removed unused `CATEGORY` type ID.
- PR #3891 Port NVStrings (r)split_record to contiguous_(r)split_record
- PR #4070 Port NVText normalize_spaces to use libcudf strings column
- PR #4072 Allow round_robin_partition to single partition
- PR #4064 Add cudaGetDeviceCount to JNI layer
- PR #4075 Port nvtext ngrams-tokenize to libcudf++
- PR #4087 Add support for writing large Parquet files in a chunked manner.
- PR #3716 Update cudf.to_parquet to use new GPU accelerated Parquet writer
- PR #4083 Use two partitions in test_groupby_multiindex_reset_index
- PR #4071 Add Java bindings for round robin partition
- PR #4079 Simply use `mask.size` to create the array view
- PR #4092 Keep mask on GPU for bit unpacking
- PR #4081 Copy from `Buffer`'s pointer directly to host
- PR #4105 Change threshold of using optimized hash partition code
- PR #4101 Redux serialize `Buffer` directly with `__cuda_array_interface__`
- PR #4098 Remove legacy calls from libcudf strings column code
- PR #4044 Port join.pyx to use libcudf++ APIs
- PR #4111 Use `Buffer`'s to serialize `StringColumn`
- PR #4567 Optimize `__reduce__` in `StringColumn`
- PR #4590 Register a few more types for Dask serialization
- PR #4113 Get `len` of `StringColumn`s without `nvstrings`
- PR #4147 Remove workaround for UNKNOWN_NULL_COUNT in contiguous_split.
- PR #4130 Renames in-place `cudf::experimental::fill` to `cudf::experimental::fill_in_place`
- PR #4136 Add `Index.names` property
- PR #4139 Port rolling.pyx to new libcudf APIs
- PR #4143 Renames in-place `cudf::experimental::copy_range` to `cudf::experimental::copy_range_in_place`
- PR #4144 Release GIL when calling libcudf++ functions
- PR #4082 Rework MultiColumns in cuDF
- PR #4149 Use "type-serialized" for pickled types like Dask
<<<<<<< HEAD
- PR #4174 Port hash groupby to libcudf++
- PR #4171 Split java host and device vectors to make a vector truly immutable
- PR #4167 Port `search` to libcudf++ (support multi-column searchsorted)
- PR #4163 Assert Dask CUDA serializers have `Buffer` frames
- PR #4165 List serializable classes once
- PR #4168 IO readers: do not create null mask for non-nullable columns
- PR #4177 Use `uint8` type for host array copy of `Buffer`
- PR #4183 Update Google Test Execution
- PR #4182 Rename cuDF serialize functions to be more generic
- PR #4176 Add option to parallelize setup.py's cythonize
- PR #4191 Porting sort.pyx to use new libcudf APIs
- PR #4196 reduce CHANGELOG.md merge conflicts
- PR #4197 Added notebook testing to gpuCI gpu build
- PR #4220 Port strings wrap functionality.
- PR #4204 Port nvtext create-ngrams function
- PR #4219 Port dlpack.pyx to use new libcudf APIs
- PR #4225 Remove stale notebooks
- PR #4233 Porting replace.pyx to use new libcudf APIs
- PR #4223 Fix a few of the Cython warnings
- PR #4224 Optimize concatenate for many columns
- PR #4234 Add BUILD_LEGACY_TESTS cmake option
- PR #4231 Support for custom cuIO data_sink classes.
- PR #4251 Add class to docs in `dask-cudf` `derived_from`
- PR #4261 libxx Cython reorganization
- PR #4274 Support negative position values in slice_strings
- PR #4282 Porting nvstrings conversion functions from new libcudf++ to Python/Cython
- PR #4290 Port Parquet to use new libcudf APIs
- PR #4299 Convert cudf::shift to column-based api
- PR #4301 Add support for writing large ORC files in a chunked manner
- PR #4306 Use libcudf++ `unary.pyx` cast instead of legacy cast
- PR #4295 Port reduce.pyx to libcudf++ API
- PR #4305 Move gpuarrow.pyx and related libarrow_cuda files into `_libxx`
- PR #4244 Port nvstrings Substring Gather/Scatter functions to cuDF Python/Cython
- PR #4280 Port nvstrings Numeric Handling functions to cuDF Python/Cython
- PR #4278 Port filling.pyx to libcudf++ API
- PR #4328 Add memory threshold callbacks for Java RMM event handler
- PR #4336 Move a bunch of internal nvstrings code to use native StringColumns
- PR #4166 Port `is_sorted.pyx` to use libcudf++ APIs
- PR #4351 Remove a bunch of internal usage of Numba; set rmm as cupy allocator
- PR #4333 nvstrings case/capitalization cython bindings
- PR #4345 Removed an undesirable backwards include from /include to /src in cuIO writers.hpp
- PR #4367 Port copying.pyx to use new libcudf
- PR #4362 Move pq_chunked_state struct into it's own header to match how orc writer is doing it.
- PR #4339 Port libcudf strings `wrap` api to cython/python
- PR #4236 Update dask_cudf.io.to_parquet to use cudf to_parquet
- PR #4311 Port nvstrings String Manipulations functions to cuDF Python/Cython
- PR #4373 Port nvstrings Regular Expressions functions to cuDF Python/Cython
- PR #4308 Replace dask_cudf sort_values and improve set_index
- PR #4407 Enable `.str.slice` & `.str.get` and `.str.zfill` unit-tests
- PR #4412 Require Dask + Distributed 2.12.0+
- PR #4377 Support loading avro files that contain nested arrays
- PR #4436 Enable `.str.cat` and fix `.str.split` on python side
- PR #4405 Port nvstrings (Sub)string Comparisons functions to cuDF Python/Cython
- PR #4316 Add Java and JNI bindings for substring expression
- PR #4314 Add Java and JNI bindings for string contains
- PR #4461 Port nvstrings Miscellaneous functions to cuDF Python/Cython
- PR #4495 Port nvtext to cuDF Python/Cython
- PR #4503 Port binaryop.pyx to libcudf++ API
- PR #4499 Adding changes to handle include `keep_index` and `RangeIndex`
- PR #4533 Import `tlz` for optional `cytoolz` support
- PR #4493 Skip legacy testing in CI
- PR #4346 Port groupby Cython/Python to use libcudf++ API
- PR #4524 Updating `__setitem__` for DataFrame to use scalar scatter
- PR #4611 Fix to use direct slicing in iloc for multiindex than using gather under `_get_row_major`
- PR #4534 Disable deprecation warnings as errors.
- PR #4542 Remove RMM init/finalize in cudf test fixture.
- PR #4506 Check for multi-dimensional data in column/Series creation
- PR #4549 Add option to disable deprecation warnings.
- PR #4516 Add negative value support for `.str.get`
- PR #4563 Remove copying to host for metadata generation in `generate_pandas_metadata`
- PR #4554 Removed raw RMM allocation from `column_device_view`
- PR #4619 Remove usage of `nvstrings` in `data_array_view`
- PR #4654 Upgrade version of `numba` required to `>=0.48.0`
=======
- PR #3259 Add .clang-format
>>>>>>> 10d02b45

## Bug Fixes

- PR #3888 Drop `ptr=None` from `DeviceBuffer` call
- PR #3976 Fix string serialization and memory_usage method to be consistent
- PR #3902 Fix conversion of large size GPU array to dataframe
- PR #3953 Fix overflow in column_buffer when computing the device buffer size
- PR #3959 Add missing hash-dispatch function for cudf.Series
- PR #3970 Fix for Series Pickle
- PR #3964 Restore legacy NVStrings and NVCategory dependencies in Java jar
- PR #3982 Fix java unary op enum and add missing ops
- PR #3999 Fix issue serializing empty string columns (java)
- PR #3979 Add `name` to Series serialize and deserialize
- PR #4005 Fix null mask allocation bug in gather_bitmask
- PR #4000 Fix dask_cudf sort_values performance for single partitions
- PR #4007 Fix for copy_bitmask issue with uninitialized device_buffer
- PR #4037 Fix JNI quantile compile issue
- PR #4054 Fixed JNI to deal with reduction API changes
- PR #4052 Fix for round-robin when num_partitions divides nrows.
- PR #4061 Add NDEBUG guard on `constexpr_assert`.
- PR #4049 Fix `cudf::split` issue returning one less than expected column vectors
- PR #4065 Parquet writer: fix for out-of-range dictionary indices
- PR #4066 Fixed mismatch with dtype enums
- PR #4078 Fix joins for when column_in_common input parameter is empty
- PR #4080 Fix multi-index dask test with sort issue
- PR #4084 Update Java for removal of CATEGORY type
- PR #4086 ORC reader: fix potentially incorrect timestamp decoding in the last rowgroup
- PR #4089 Fix dask groupby mutliindex test case issues in join
- PR #4097 Fix strings concatenate logic with column offsets
- PR #4076 All null string entries should have null data buffer
- PR #4109 Use rmm::device_vector instead of thrust::device_vector
- PR #4113 Use `.nvstrings` in `StringColumn.sum(...)`
- PR #4116 Fix a bug in contiguous_split() where tables with mixed column types could corrupt string output
- PR #4125 Fix type enum to account for added Dictionary type in `types.hpp`
- PR #4132 Fix `hash_partition` null mask allocation
- PR #4137 Update Java for mutating fill and rolling window changes
- PR #4184 Add missing except+ to Cython bindings
- PR #4141 Fix NVStrings test_convert failure in 10.2 build
- PR #4156 Make fill/copy_range no-op on empty columns
- PR #4158 Fix merge issue with empty table return if one of the two tables are empty
- PR #4162 Properly handle no index metadata generation for to_parquet
- PR #4175 Fix `__sizeof__` calculation in `StringColumn`
- PR #4155 Update groupby group_offsets size and fix unnecessary device dispatch.
- PR #4186 Fix from_timestamps 12-hour specifiers support
- PR #4198 Fix constructing `RangeIndex` from `range`
- PR #4192 Parquet writer: fix OOB read when computing string hash
- PR #4201 Fix java window tests
- PR #4199 Fix potential race condition in memcpy_block
- PR #4221 Fix series dict alignment to not drop index name
- PR #4218 Fix `get_aggregation` definition with `except *`
- PR #4215 Fix performance regression in strings::detail::concatenate
- PR #4214 Alter ValueError exception for GPU accelerated Parquet writer to properly report `categorical` columns are not supported.
- PR #4232 Fix handling empty tuples of children in string columns
- PR #4222 Fix no-return compile error in binop-null-test
- PR #4242 Fix for rolling tests CI failure
- PR #4245 Fix race condition in parquet reader
- PR #4253 Fix dictionary decode and set_keys with column offset
- PR #4258 Fix dask-cudf losing index name in `reset_index`
- PR #4268 Fix java build for hash aggregate
- PR #4275 Fix bug in searching nullable values in non-nullable search space in `upper_bound`
- PR #4273 Fix losing `StringIndex` name in dask `_meta_nonempty`
- PR #4279 Fix converting `np.float64` to Scalar
- PR #4285 Add init files for cython pkgs and fix `setup.py`
- PR #4287 Parquet reader: fix empty string potentially read as null
- PR #4310 Fix empty values case in groupby
- PR #4297 Fix specification of package_data in setup.py
- PR #4302 Fix `_is_local_filesystem` check
- PR #4303 Parquet reader: fix empty columns missing from table
- PR #4317 Fix fill() when using string_scalar with an empty string
- PR #4324 Fix slice_strings for out-of-range start position value
- PR #4115 Serialize an empty column table with non zero rows
- PR #4327 Preemptive dispatch fix for changes in dask#5973
- PR #4379 Correct regex reclass count variable to number of pairs instead of the number of literals
- PR #4364 Fix libcudf zfill strings to ignore '+/-' chars
- PR #4358 Fix strings::concat where narep is an empty string
- PR #4369 Fix race condition in gpuinflate
- PR #4390 Disable ScatterValid and ScatterNull legacy tests
- PR #4399 Make scalar destructor virtual.
- PR #4398 Fixes the failure in groupby in MIN/MAX on strings when some groups are empty
- PR #4406 Fix sorted merge issue with null values and ascending=False
- PR #4445 Fix string issue for parquet reader and support `keep_index` for `scatter_to_tables`
- PR #4423 Tighten up Dask serialization checks
- PR #4537 Use `elif` in Dask deserialize check
- PR #4682 Include frame lengths in Dask serialized header
- PR #4438 Fix repl-template error for replace_with_backrefs
- PR #4434 Fix join_strings logic with all-null strings and non-null narep
- PR #4465 Fix use_pandas_index having no effect in libcudf++ parquet reader
- PR #4464 Update Cmake to always link in libnvToolsExt
- PR #4467 Fix dropna issue for a DataFrame having np.nan
- PR #4480 Fix string_scalar.value to return an empty string_view for empty string-scalar
- PR #4474 Fix to not materialize RangeIndex in copy_categories
- PR #4496 Skip tests which require 2+ GPUs
- PR #4494 Update Java memory event handler for new RMM resource API
- PR #4505 Fix 0 length buffers during serialization
- PR #4482 Fix `.str.rsplit`, `.str.split`, `.str.find`, `.str.rfind`, `.str.index`, `.str.rindex` and enable related tests
- PR #4513 Backport scalar virtual destructor fix
- PR #4519 Remove `n` validation for `nlargest` & `nsmallest` and add negative support for `n`
- PR #4596 Fix `_popn` issue with performance
- PR #4526 Fix index slicing issue for index incase of an empty dataframe
- PR #4538 Fix cudf::strings::slice_strings(step=-1) for empty strings
- PR #4557 Disable compile-errors on deprecation warnings, for JNI
- PR #4669 Fix `dask_cudf` categorical nonempty meta handling
- PR #4576 Fix typo in `serialize.py`
- PR #4571 Load JNI native dependencies for Scalar class
- PR #4598 Fix to handle `pd.DataFrame` in `DataFrame.__init__`
- PR #4594 Fix exec dangling pointer issue in legacy groupby
- PR #4591 Fix issue when reading consecutive rowgroups
- PR #4600 Fix missing include in benchmark_fixture.hpp
- PR #4588 Fix ordering issue in `MultiIndex`
- PR #4632 Fix handling of empty inputs to concatenate
- PR #4630 Remove dangling reference to RMM exec policy in drop duplicates tests.
- PR #4625 Fix hash-based repartition bug in dask_cudf
- PR #4662 Fix to handle `keep_index` in `partition_by_hash`
- PR #4683 Fix Slicing issue with categorical column in DataFrame
- PR #4676 Fix bug in `_shuffle_group` for repartition
- PR #4681 Fix `test_repr` tests that were generating a `RangeIndex` for column names
- PR #4729 Fix `fsspec` versioning to prevent dask test failures


# cuDF 0.12.0 (04 Feb 2020)

## New Features

- PR #3759 Updated 10 Minutes with clarification on how `dask_cudf` uses `cudf` API
- PR #3224 Define and implement new join APIs.
- PR #3284 Add gpu-accelerated parquet writer
- PR #3254 Python redesign for libcudf++
- PR #3336 Add `from_dlpack` and `to_dlpack`
- PR #3555 Add column names support to libcudf++ io readers and writers
- PR #3527 Add string functionality for merge API
- PR #3610 Add memory_usage to DataFrame and Series APIs
- PR #3557 Add contiguous_split() function.
- PR #3619 Support CuPy 7
- PR #3604 Add nvtext ngrams-tokenize function
- PR #3403 Define and implement new stack + tile APIs
- PR #3627 Adding cudf::sort and cudf::sort_by_key
- PR #3597 Implement new sort based groupby
- PR #3776 Add column equivalence comparator (using epsilon for float equality)
- PR #3667 Define and implement round-robin partition API.
- PR #3690 Add bools_to_mask
- PR #3761 Introduce a Frame class and make Index, DataFrame and Series subclasses
- PR #3538 Define and implement left semi join and left anti join
- PR #3683 Added support for multiple delimiters in `nvtext.token_count()`
- PR #3792 Adding is_nan and is_notnan
- PR #3594 Adding clamp support to libcudf++

## Improvements

- PR #3124 Add support for grand-children in cudf column classes
- PR #3292 Port NVStrings regex contains function
- PR #3409 Port NVStrings regex replace function
- PR #3417 Port NVStrings regex findall function
- PR #3351 Add warning when filepath resolves to multiple files in cudf readers
- PR #3370 Port NVStrings strip functions
- PR #3453 Port NVStrings IPv4 convert functions to cudf strings column
- PR #3441 Port NVStrings url encode/decode to cudf strings column
- PR #3364 Port NVStrings split functions
- PR #3463 Port NVStrings partition/rpartition to cudf strings column
- PR #3502 ORC reader: add option to read DECIMALs as INT64
- PR #3461 Add a new overload to allocate_like() that takes explicit type and size params.
- PR #3590 Specialize hash functions for floating point
- PR #3569 Use `np.asarray` in `StringColumn.deserialize`
- PR #3553 Support Python NoneType in numeric binops
- PR #3511 Support DataFrame / Series mixed arithmetic
- PR #3567 Include `strides` in `__cuda_array_interface__`
- PR #3608 Update OPS codeowner group name
- PR #3431 Port NVStrings translate to cudf strings column
- PR #3507 Define and implement new binary operation APIs
- PR #3620 Add stream parameter to unary ops detail API
- PR #3593 Adding begin/end for mutable_column_device_view
- PR #3587 Merge CHECK_STREAM & CUDA_CHECK_LAST to CHECK_CUDA
- PR #3733 Rework `hash_partition` API
- PR #3655 Use move with make_pair to avoid copy construction
- PR #3402 Define and implement new quantiles APIs
- PR #3612 Add ability to customize the JIT kernel cache path
- PR #3647 Remove PatchedNumbaDeviceArray with CuPy 6.6.0
- PR #3641 Remove duplicate definitions of CUDA_DEVICE_CALLABLE
- PR #3640 Enable memory_usage in dask_cudf (also adds pd.Index from_pandas)
- PR #3654 Update Jitify submodule ref to include gcc-8 fix
- PR #3639 Define and implement `nans_to_nulls`
- PR #3561 Rework contains implementation in search
- PR #3616 Add aggregation infrastructure for argmax/argmin.
- PR #3673 Parquet reader: improve rounding of timestamp conversion to seconds
- PR #3699 Stringify libcudacxx headers for binary op JIT
- PR #3697 Improve column insert performance for wide frames
- PR #3653 Make `gather_bitmask_kernel` more reusable.
- PR #3710 Remove multiple CMake configuration steps from root build script
- PR #3657 Define and implement compiled binops for string column comparisons
- PR #3520 Change read_parquet defaults and add warnings
- PR #3780 Java APIs for selecting a GPU
- PR #3796 Improve on round-robin with the case when number partitions greater than number of rows.
- PR #3805 Avoid CuPy 7.1.0 for now
- PR #3758 detail::scatter variant with map iterator support
- PR #3882 Fail loudly when creating a StringColumn from nvstrings with > MAX_VAL(int32) bytes
- PR #3823 Add header file for detail search functions
- PR #2438 Build GBench Benchmarks in CI
- PR #3713 Adding aggregation support to rolling_window
- PR #3875 Add abstract sink for IO writers, used by ORC and Parquet writers for now
- PR #3916 Refactor gather bindings

## Bug Fixes

- PR #3618 Update 10 minutes to cudf and cupy to hide warning that were being shown in the docs
- PR #3550 Update Java package to 0.12
- PR #3549 Fix index name issue with iloc with RangeIndex
- PR #3562 Fix 4GB limit for gzipped-compressed csv files
- PR #2981 enable build.sh to build all targets without installation
- PR #3563 Use `__cuda_array_interface__` for serialization
- PR #3564 Fix cuda memory access error in gather_bitmask_kernel
- PR #3548 Replaced CUDA_RT_CALL with CUDA_TRY
- PR #3486 Pandas > 0.25 compatability
- PR #3622 Fix new warnings and errors when building with gcc-8
- PR #3588 Remove avro reader column order reversal
- PR #3629 Fix hash map test failure
- PR #3637 Fix sorted set_index operations in dask_cudf
- PR #3663 Fix libcudf++ ORC reader microseconds and milliseconds conversion
- PR #3668 Fixing CHECK_CUDA debug build issue
- PR #3684 Fix ends_with logic for matching string case
- PR #3691 Fix create_offsets to handle offset correctly
- PR #3687 Fixed bug while passing input GPU memory pointer in `nvtext.scatter_count()`
- PR #3701 Fix hash_partition hashing all columns instead of columns_to_hash
- PR #3694 Allow for null columns parameter in `csv_writer`
- PR #3706 Removed extra type-dispatcher call from merge
- PR #3704 Changed the default delimiter to `whitespace` for nvtext methods.
- PR #3741 Construct DataFrame from dict-of-Series with alignment
- PR #3724 Update rmm version to match release
- PR #3743 Fix for `None` data in `__array_interface__`
- PR #3731 Fix performance of zero sized dataframe slice
- PR #3709 Fix inner_join incorrect result issue
- PR #3734 Update numba to 0.46 in conda files
- PR #3738 Update libxx cython types.hpp path
- PR #3672 Fix to_host issue with column_view having offset
- PR #3730 CSV reader: Set invalid float values to NaN/null
- PR #3670 Floor when casting between timestamps of different precisions
- PR #3728 Fix apply_boolean_mask issue with non-null string column
- PR #3769 Don't look for a `name` attribute in column
- PR #3783 Bind cuDF operators to Dask Dataframe
- PR #3775 Fix segfault when reading compressed CSV files larger than 4GB
- PR #3799 Align indices of Series inputs when adding as columns to DataFrame
- PR #3803 Keep name when unpickling Index objects
- PR #3804 Fix cuda crash in AVRO reader
- PR #3766 Remove references to cudf::type_id::CATEGORY from IO code
- PR #3817 Don't always deepcopy an index
- PR #3821 Fix OOB read in gpuinflate prefetcher
- PR #3829 Parquet writer: fix empty dataframe causing cuda launch errors
- PR #3835 Fix memory leak in Cython when dealing with nulls in string columns
- PR #3866 Remove unnecessary if check in NVStrings.create_offsets
- PR #3858 Fixes the broken debug build after #3728
- PR #3850 Fix merge typecast scope issue and resulting memory leak
- PR #3855 Fix MultiColumn recreation with reset_index
- PR #3869 Fixed size calculation in NVStrings::byte_count()
- PR #3868 Fix apply_grouped moving average example
- PR #3900 Properly link `NVStrings` and `NVCategory` into tests
- PR #3868 Fix apply_grouped moving average example
- PR #3871 Fix `split_out` error
- PR #3886 Fix string column materialization from column view
- PR #3893 Parquet reader: fix segfault reading empty parquet file
- PR #3931 Dask-cudf groupby `.agg` multicolumn handling fix
- PR #4017 Fix memory leaks in `GDF_STRING` cython handling and `nans_to_nulls` cython


# cuDF 0.11.0 (11 Dec 2019)

## New Features

- PR #2905 Added `Series.median()` and null support for `Series.quantile()`
- PR #2930 JSON Reader: Support ARROW_RANDOM_FILE input
- PR #2956 Add `cudf::stack` and `cudf::tile`
- PR #2980 Added nvtext is_vowel/is_consonant functions
- PR #2987 Add `inplace` arg to `DataFrame.reset_index` and `Series`
- PR #3011 Added libcudf++ transition guide
- PR #3129 Add strings column factory from `std::vector`s
- PR #3054 Add parquet reader support for decimal data types
- PR #3022 adds DataFrame.astype for cuDF dataframes
- PR #2962 Add isnull(), notnull() and related functions
- PR #3025 Move search files to legacy
- PR #3068 Add `scalar` class
- PR #3094 Adding `any` and `all` support from libcudf
- PR #3130 Define and implement new `column_wrapper`
- PR #3143 Define and implement new copying APIs `slice` and `split`
- PR #3161 Move merge files to legacy
- PR #3079 Added support to write ORC files given a local path
- PR #3192 Add dtype param to cast `DataFrame` on init
- PR #3213 Port cuIO to libcudf++
- PR #3222 Add nvtext character tokenizer
- PR #3223 Java expose underlying buffers
- PR #3300 Add `DataFrame.insert`
- PR #3263 Define and implement new `valid_if`
- PR #3278 Add `to_host` utility to copy `column_view` to host
- PR #3087 Add new cudf::experimental bool8 wrapper
- PR #3219 Construct column from column_view
- PR #3250 Define and implement new merge APIs
- PR #3144 Define and implement new hashing APIs `hash` and `hash_partition`
- PR #3229 Define and implement new search APIs
- PR #3308 java add API for memory usage callbacks
- PR #2691 Row-wise reduction and scan operations via CuPy
- PR #3291 Add normalize_nans_and_zeros
- PR #3187 Define and implement new replace APIs
- PR #3356 Add vertical concatenation for table/columns
- PR #3344 java split API
- PR #2791 Add `groupby.std()`
- PR #3368 Enable dropna argument in dask_cudf groupby
- PR #3298 add null replacement iterator for column_device_view
- PR #3297 Define and implement new groupby API.
- PR #3396 Update device_atomics with new bool8 and timestamp specializations
- PR #3411 Java host memory management API
- PR #3393 Implement df.cov and enable covariance/correlation in dask_cudf
- PR #3401 Add dask_cudf ORC writer (to_orc)
- PR #3331 Add copy_if_else
- PR #3427 Define and Implement new multi-search API
- PR #3442 Add Bool-index + Multi column + DataFrame support for set-item
- PR #3172 Define and implement new fill/repeat/copy_range APIs
- PR #3490 Add pair iterators for columns
- PR #3497 Add DataFrame.drop(..., inplace=False) argument
- PR #3469 Add string functionality for replace API
- PR #3273 Define and implement new reduction APIs

## Improvements

- PR #2904 Move gpu decompressors to cudf::io namespace
- PR #2977 Moved old C++ test utilities to legacy directory.
- PR #2965 Fix slow orc reader perf with large uncompressed blocks
- PR #2995 Move JIT type utilities to legacy directory
- PR #2927 Add ``Table`` and ``TableView`` extension classes that wrap legacy cudf::table
- PR #3005 Renames `cudf::exp` namespace to `cudf::experimental`
- PR #3008 Make safe versions of `is_null` and `is_valid` in `column_device_view`
- PR #3026 Move fill and repeat files to legacy
- PR #3027 Move copying.hpp and related source to legacy folder
- PR #3014 Snappy decompression optimizations
- PR #3032 Use `asarray` to coerce indices to a NumPy array
- PR #2996 IO Readers: Replace `cuio::device_buffer` with `rmm::device_buffer`
- PR #3051 Specialized hash function for strings column
- PR #3065 Select and Concat for cudf::experimental::table
- PR #3080 Move `valid_if.cuh` to `legacy/`
- PR #3052 Moved replace.hpp functionality to legacy
- PR #3091 Move join files to legacy
- PR #3092 Implicitly init RMM if Java allocates before init
- PR #3029 Update gdf_ numeric types with stdint and move to cudf namespace
- PR #3052 Moved replace.hpp functionality to legacy
- PR #2955 Add cmake option to only build for present GPU architecture
- PR #3070 Move functions.h and related source to legacy
- PR #2951 Allow set_index to handle a list of column names
- PR #3093 Move groupby files to legacy
- PR #2988 Removing GIS functionality (now part of cuSpatial library)
- PR #3067 Java method to return size of device memory buffer
- PR #3083 Improved some binary operation tests to include null testing.
- PR #3084 Update to arrow-cpp and pyarrow 0.15.0
- PR #3071 Move cuIO to legacy
- PR #3126 Round 2 of snappy decompression optimizations
- PR #3046 Define and implement new copying APIs `empty_like` and `allocate_like`
- PR #3128 Support MultiIndex in DataFrame.join
- PR #2971 Added initial gather and scatter methods for strings_column_view
- PR #3133 Port NVStrings to cudf column: count_characters and count_bytes
- PR #2991 Added strings column functions concatenate and join_strings
- PR #3028 Define and implement new `gather` APIs.
- PR #3135 Add nvtx utilities to cudf::nvtx namespace
- PR #3021 Java host side concat of serialized buffers
- PR #3138 Move unary files to legacy
- PR #3170 Port NVStrings substring functions to cudf strings column
- PR #3159 Port NVStrings is-chars-types function to cudf strings column
- PR #3154 Make `table_view_base.column()` const and add `mutable_table_view.column()`
- PR #3175 Set cmake cuda version variables
- PR #3171 Move deprecated error macros to legacy
- PR #3191 Port NVStrings integer convert ops to cudf column
- PR #3189 Port NVStrings find ops to cudf column
- PR #3352 Port NVStrings convert float functions to cudf strings column
- PR #3193 Add cuPy as a formal dependency
- PR #3195 Support for zero columned `table_view`
- PR #3165 Java device memory size for string category
- PR #3205 Move transform files to legacy
- PR #3202 Rename and move error.hpp to public headers
- PR #2878 Use upstream merge code in dask_cudf
- PR #3217 Port NVStrings upper and lower case conversion functions
- PR #3350 Port NVStrings booleans convert functions
- PR #3231 Add `column::release()` to give up ownership of contents.
- PR #3157 Use enum class rather than enum for mask_allocation_policy
- PR #3232 Port NVStrings datetime conversion to cudf strings column
- PR #3136 Define and implement new transpose API
- PR #3237 Define and implement new transform APIs
- PR #3245 Move binaryop files to legacy
- PR #3241 Move stream_compaction files to legacy
- PR #3166 Move reductions to legacy
- PR #3261 Small cleanup: remove `== true`
- PR #3271 Update rmm API based on `rmm.reinitialize(...)` change
- PR #3266 Remove optional checks for CuPy
- PR #3268 Adding null ordering per column feature when sorting
- PR #3239 Adding floating point specialization to comparators for NaNs
- PR #3270 Move predicates files to legacy
- PR #3281 Add to_host specialization for strings in column test utilities
- PR #3282 Add `num_bitmask_words`
- PR #3252 Add new factory methods to include passing an existing null mask
- PR #3288 Make `bit.cuh` utilities usable from host code.
- PR #3287 Move rolling windows files to legacy
- PR #3182 Define and implement new unary APIs `is_null` and `is_not_null`
- PR #3314 Drop `cython` from run requirements
- PR #3301 Add tests for empty column wrapper.
- PR #3294 Update to arrow-cpp and pyarrow 0.15.1
- PR #3310 Add `row_hasher` and `element_hasher` utilities
- PR #3272 Support non-default streams when creating/destroying hash maps
- PR #3286 Clean up the starter code on README
- PR #3332 Port NVStrings replace to cudf strings column
- PR #3354 Define and implement new `scatter` APIs
- PR #3322 Port NVStrings pad operations to cudf strings column
- PR #3345 Add cache member for number of characters in string_view class
- PR #3299 Define and implement new `is_sorted` APIs
- PR #3328 Partition by stripes in dask_cudf ORC reader
- PR #3243 Use upstream join code in dask_cudf
- PR #3371 Add `select` method to `table_view`
- PR #3309 Add java and JNI bindings for search bounds
- PR #3305 Define and implement new rolling window APIs
- PR #3380 Concatenate columns of strings
- PR #3382 Add fill function for strings column
- PR #3391 Move device_atomics_tests.cu files to legacy
- PR #3303 Define and implement new stream compaction APIs `copy_if`, `drop_nulls`,
           `apply_boolean_mask`, `drop_duplicate` and `unique_count`.
- PR #3387 Strings column gather function
- PR #3440 Strings column scatter function
- PR #3389 Move quantiles.hpp + group_quantiles.hpp files to legacy
- PR #3397 Port unary cast to libcudf++
- PR #3398 Move reshape.hpp files to legacy
- PR #3395 Port NVStrings regex extract to cudf strings column
- PR #3423 Port NVStrings htoi to cudf strings column
- PR #3425 Strings column copy_if_else implementation
- PR #3422 Move utilities to legacy
- PR #3201 Define and implement new datetime_ops APIs
- PR #3421 Port NVStrings find_multiple to cudf strings column
- PR #3448 Port scatter_to_tables to libcudf++
- PR #3458 Update strings sections in the transition guide
- PR #3462 Add `make_empty_column` and update `empty_like`.
- PR #3465 Port `aggregation` traits and utilities.
- PR #3214 Define and implement new unary operations APIs
- PR #3475 Add `bitmask_to_host` column utility
- PR #3487 Add is_boolean trait and random timestamp generator for testing
- PR #3492 Small cleanup (remove std::abs) and comment
- PR #3407 Allow multiple row-groups per task in dask_cudf read_parquet
- PR #3512 Remove unused CUDA conda labels
- PR #3500 cudf::fill()/cudf::repeat() support for strings columns.
- PR #3438 Update scalar and scalar_device_view to better support strings
- PR #3414 Add copy_range function for strings column
- PR #3685 Add string support to contiguous_split.
- PR #3471 Add scalar/column, column/scalar and scalar/scalar overloads to copy_if_else.
- PR #3451 Add support for implicit typecasting of join columns

## Bug Fixes

- PR #2895 Fixed dask_cudf group_split behavior to handle upstream rearrange_by_divisions
- PR #3048 Support for zero columned tables
- PR #3030 Fix snappy decoding regression in PR #3014
- PR #3041 Fixed exp to experimental namespace name change issue
- PR #3056 Add additional cmake hint for finding local build of RMM files
- PR #3060 Move copying.hpp includes to legacy
- PR #3139 Fixed java RMM auto initalization
- PR #3141 Java fix for relocated IO headers
- PR #3149 Rename column_wrapper.cuh to column_wrapper.hpp
- PR #3168 Fix mutable_column_device_view head const_cast
- PR #3199 Update JNI includes for legacy moves
- PR #3204 ORC writer: Fix ByteRLE encoding of NULLs
- PR #2994 Fix split_out-support but with hash_object_dispatch
- PR #3212 Fix string to date casting when format is not specified
- PR #3218 Fixes `row_lexicographic_comparator` issue with handling two tables
- PR #3228 Default initialize RMM when Java native dependencies are loaded
- PR #3012 replacing instances of `to_gpu_array` with `mem`
- PR #3236 Fix Numba 0.46+/CuPy 6.3 interface compatibility
- PR #3276 Update JNI includes for legacy moves
- PR #3256 Fix orc writer crash with multiple string columns
- PR #3211 Fix breaking change caused by rapidsai/rmm#167
- PR #3265 Fix dangling pointer in `is_sorted`
- PR #3267 ORC writer: fix incorrect ByteRLE encoding of long literal runs
- PR #3277 Fix invalid reference to deleted temporary in `is_sorted`.
- PR #3274 ORC writer: fix integer RLEv2 mode2 unsigned base value encoding
- PR #3279 Fix shutdown hang issues with pinned memory pool init executor
- PR #3280 Invalid children check in mutable_column_device_view
- PR #3289 fix java memory usage API for empty columns
- PR #3293 Fix loading of csv files zipped on MacOS (disabled zip min version check)
- PR #3295 Fix storing storing invalid RMM exec policies.
- PR #3307 Add pd.RangeIndex to from_pandas to fix dask_cudf meta_nonempty bug
- PR #3313 Fix public headers including non-public headers
- PR #3318 Revert arrow to 0.15.0 temporarily to unblock downstream projects CI
- PR #3317 Fix index-argument bug in dask_cudf parquet reader
- PR #3323 Fix `insert` non-assert test case
- PR #3341 Fix `Series` constructor converting NoneType to "None"
- PR #3326 Fix and test for detail::gather map iterator type inference
- PR #3334 Remove zero-size exception check from make_strings_column factories
- PR #3333 Fix compilation issues with `constexpr` functions not marked `__device__`
- PR #3340 Make all benchmarks use cudf base fixture to initialize RMM pool
- PR #3337 Fix Java to pad validity buffers to 64-byte boundary
- PR #3362 Fix `find_and_replace` upcasting series for python scalars and lists
- PR #3357 Disabling `column_view` iterators for non fixed-width types
- PR #3383 Fix : properly compute null counts for rolling_window.
- PR #3386 Removing external includes from `column_view.hpp`
- PR #3369 Add write_partition to dask_cudf to fix to_parquet bug
- PR #3388 Support getitem with bools when DataFrame has a MultiIndex
- PR #3408 Fix String and Column (De-)Serialization
- PR #3372 Fix dask-distributed scatter_by_map bug
- PR #3419 Fix a bug in parse_into_parts (incomplete input causing walking past the end of string).
- PR #3413 Fix dask_cudf read_csv file-list bug
- PR #3416 Fix memory leak in ColumnVector when pulling strings off the GPU
- PR #3424 Fix benchmark build by adding libcudacxx to benchmark's CMakeLists.txt
- PR #3435 Fix diff and shift for empty series
- PR #3439 Fix index-name bug in StringColumn concat
- PR #3445 Fix ORC Writer default stripe size
- PR #3459 Fix printing of invalid entries
- PR #3466 Fix gather null mask allocation for invalid index
- PR #3468 Fix memory leak issue in `drop_duplicates`
- PR #3474 Fix small doc error in capitalize Docs
- PR #3491 Fix more doc errors in NVStrings
- PR #3478 Fix as_index deep copy via Index.rename inplace arg
- PR #3476 Fix ORC reader timezone conversion
- PR #3188 Repr slices up large DataFrames
- PR #3519 Fix strings column concatenate handling zero-sized columns
- PR #3530 Fix copy_if_else test case fail issue
- PR #3523 Fix lgenfe issue with debug build
- PR #3532 Fix potential use-after-free in cudf parquet reader
- PR #3540 Fix unary_op null_mask bug and add missing test cases
- PR #3559 Use HighLevelGraph api in DataFrame constructor (Fix upstream compatibility)
- PR #3572 Fix CI Issue with hypothesis tests that are flaky


# cuDF 0.10.0 (16 Oct 2019)

## New Features

- PR #2423 Added `groupby.quantile()`
- PR #2522 Add Java bindings for NVStrings backed upper and lower case mutators
- PR #2605 Added Sort based groupby in libcudf
- PR #2607 Add Java bindings for parsing JSON
- PR #2629 Add dropna= parameter to groupby
- PR #2585 ORC & Parquet Readers: Remove millisecond timestamp restriction
- PR #2507 Add GPU-accelerated ORC Writer
- PR #2559 Add Series.tolist()
- PR #2653 Add Java bindings for rolling window operations
- PR #2480 Merge `custreamz` codebase into `cudf` repo
- PR #2674 Add __contains__ for Index/Series/Column
- PR #2635 Add support to read from remote and cloud sources like s3, gcs, hdfs
- PR #2722 Add Java bindings for NVTX ranges
- PR #2702 Add make_bool to dataset generation functions
- PR #2394 Move `rapidsai/custrings` into `cudf`
- PR #2734 Final sync of custrings source into cudf
- PR #2724 Add libcudf support for __contains__
- PR #2777 Add python bindings for porter stemmer measure functionality
- PR #2781 Add issorted to is_monotonic
- PR #2685 Add cudf::scatter_to_tables and cython binding
- PR #2743 Add Java bindings for NVStrings timestamp2long as part of String ColumnVector casting
- PR #2785 Add nvstrings Python docs
- PR #2786 Add benchmarks option to root build.sh
- PR #2802 Add `cudf::repeat()` and `cudf.Series.repeat()`
- PR #2773 Add Fisher's unbiased kurtosis and skew for Series/DataFrame
- PR #2748 Parquet Reader: Add option to specify loading of PANDAS index
- PR #2807 Add scatter_by_map to DataFrame python API
- PR #2836 Add nvstrings.code_points method
- PR #2844 Add Series/DataFrame notnull
- PR #2858 Add GTest type list utilities
- PR #2870 Add support for grouping by Series of arbitrary length
- PR #2719 Series covariance and Pearson correlation
- PR #2207 Beginning of libcudf overhaul: introduce new column and table types
- PR #2869 Add `cudf.CategoricalDtype`
- PR #2838 CSV Reader: Support ARROW_RANDOM_FILE input
- PR #2655 CuPy-based Series and Dataframe .values property
- PR #2803 Added `edit_distance_matrix()` function to calculate pairwise edit distance for each string on a given nvstrings object.
- PR #2811 Start of cudf strings column work based on 2207
- PR #2872 Add Java pinned memory pool allocator
- PR #2969 Add findAndReplaceAll to ColumnVector
- PR #2814 Add Datetimeindex.weekday
- PR #2999 Add timestamp conversion support for string categories
- PR #2918 Add cudf::column timestamp wrapper types

## Improvements

- PR #2578 Update legacy_groupby to use libcudf group_by_without_aggregation
- PR #2581 Removed `managed` allocator from hash map classes.
- PR #2571 Remove unnecessary managed memory from gdf_column_concat
- PR #2648 Cython/Python reorg
- PR #2588 Update Series.append documentation
- PR #2632 Replace dask-cudf set_index code with upstream
- PR #2682 Add cudf.set_allocator() function for easier allocator init
- PR #2642 Improve null printing and testing
- PR #2747 Add missing Cython headers / cudftestutil lib to conda package for cuspatial build
- PR #2706 Compute CSV format in device code to speedup performance
- PR #2673 Add support for np.longlong type
- PR #2703 move dask serialization dispatch into cudf
- PR #2728 Add YYMMDD to version tag for nightly conda packages
- PR #2729 Handle file-handle input in to_csv
- PR #2741 CSV Reader: Move kernel functions into its own file
- PR #2766 Improve nvstrings python cmake flexibility
- PR #2756 Add out_time_unit option to csv reader, support timestamp resolutions
- PR #2771 Stopgap alias for to_gpu_matrix()
- PR #2783 Support mapping input columns to function arguments in apply kernels
- PR #2645 libcudf unique_count for Series.nunique
- PR #2817 Dask-cudf: `read_parquet` support for remote filesystems
- PR #2823 improve java data movement debugging
- PR #2806 CSV Reader: Clean-up row offset operations
- PR #2640 Add dask wait/persist exmaple to 10 minute guide
- PR #2828 Optimizations of kernel launch configuration for `DataFrame.apply_rows` and `DataFrame.apply_chunks`
- PR #2831 Add `column` argument to `DataFrame.drop`
- PR #2775 Various optimizations to improve __getitem__ and __setitem__ performance
- PR #2810 cudf::allocate_like can optionally always allocate a mask.
- PR #2833 Parquet reader: align page data allocation sizes to 4-bytes to satisfy cuda-memcheck
- PR #2832 Using the new Python bindings for UCX
- PR #2856 Update group_split_cudf to use scatter_by_map
- PR #2890 Optionally keep serialized table data on the host.
- PR #2778 Doc: Updated and fixed some docstrings that were formatted incorrectly.
- PR #2830 Use YYMMDD tag in custreamz nightly build
- PR #2875 Java: Remove synchronized from register methods in MemoryCleaner
- PR #2887 Minor snappy decompression optimization
- PR #2899 Use new RMM API based on Cython
- PR #2788 Guide to Python UDFs
- PR #2919 Change java API to use operators in groupby namespace
- PR #2909 CSV Reader: Avoid row offsets host vector default init
- PR #2834 DataFrame supports setting columns via attribute syntax `df.x = col`
- PR #3147 DataFrame can be initialized from rows via list of tuples
- PR #3539 Restrict CuPy to 6

## Bug Fixes

- PR #2584 ORC Reader: fix parsing of `DECIMAL` index positions
- PR #2619 Fix groupby serialization/deserialization
- PR #2614 Update Java version to match
- PR #2601 Fixes nlargest(1) issue in Series and Dataframe
- PR #2610 Fix a bug in index serialization (properly pass DeviceNDArray)
- PR #2621 Fixes the floordiv issue of not promoting float type when rhs is 0
- PR #2611 Types Test: fix static casting from negative int to string
- PR #2618 IO Readers: Fix datasource memory map failure for multiple reads
- PR #2628 groupby_without_aggregation non-nullable input table produces non-nullable output
- PR #2615 fix string category partitioning in java API
- PR #2641 fix string category and timeunit concat in the java API
- PR #2649 Fix groupby issue resulting from column_empty bug
- PR #2658 Fix astype() for null categorical columns
- PR #2660 fix column string category and timeunit concat in the java API
- PR #2664 ORC reader: fix `skip_rows` larger than first stripe
- PR #2654 Allow Java gdfOrderBy to work with string categories
- PR #2669 AVRO reader: fix non-deterministic output
- PR #2668 Update Java bindings to specify timestamp units for ORC and Parquet readers
- PR #2679 AVRO reader: fix cuda errors when decoding compressed streams
- PR #2692 Add concatenation for data-frame with different headers (empty and non-empty)
- PR #2651 Remove nvidia driver installation from ci/cpu/build.sh
- PR #2697 Ensure csv reader sets datetime column time units
- PR #2698 Return RangeIndex from contiguous slice of RangeIndex
- PR #2672 Fix null and integer handling in round
- PR #2704 Parquet Reader: Fix crash when loading string column with nulls
- PR #2725 Fix Jitify issue with running on Turing using CUDA version < 10
- PR #2731 Fix building of benchmarks
- PR #2738 Fix java to find new NVStrings locations
- PR #2736 Pin Jitify branch to v0.10 version
- PR #2742 IO Readers: Fix possible silent failures when creating `NvStrings` instance
- PR #2753 Fix java quantile API calls
- PR #2762 Fix validity processing for time in java
- PR #2796 Fix handling string slicing and other nvstrings delegated methods with dask
- PR #2769 Fix link to API docs in README.md
- PR #2772 Handle multiindex pandas Series #2772
- PR #2749 Fix apply_rows/apply_chunks pessimistic null mask to use in_cols null masks only
- PR #2752 CSV Reader: Fix exception when there's no rows to process
- PR #2716 Added Exception for `StringMethods` in string methods
- PR #2787 Fix Broadcasting `None` to `cudf-series`
- PR #2794 Fix async race in NVCategory::get_value and get_value_bounds
- PR #2795 Fix java build/cast error
- PR #2496 Fix improper merge of two dataframes when names differ
- PR #2824 Fix issue with incorrect result when Numeric Series replace is called several times
- PR #2751 Replace value with null
- PR #2765 Fix Java inequality comparisons for string category
- PR #2818 Fix java join API to use new C++ join API
- PR #2841 Fix nvstrings.slice and slice_from for range (0,0)
- PR #2837 Fix join benchmark
- PR #2809 Add hash_df and group_split dispatch functions for dask
- PR #2843 Parquet reader: fix skip_rows when not aligned with page or row_group boundaries
- PR #2851 Deleted existing dask-cudf/record.txt
- PR #2854 Fix column creation from ephemeral objects exposing __cuda_array_interface__
- PR #2860 Fix boolean indexing when the result is a single row
- PR #2859 Fix tail method issue for string columns
- PR #2852 Fixed `cumsum()` and `cumprod()` on boolean series.
- PR #2865 DaskIO: Fix `read_csv` and `read_orc` when input is list of files
- PR #2750 Fixed casting values to cudf::bool8 so non-zero values always cast to true
- PR #2873 Fixed dask_cudf read_partition bug by generating ParquetDatasetPiece
- PR #2850 Fixes dask_cudf.read_parquet on partitioned datasets
- PR #2896 Properly handle `axis` string keywords in `concat`
- PR #2926 Update rounding algorithm to avoid using fmod
- PR #2968 Fix Java dependency loading when using NVTX
- PR #2963 Fix ORC writer uncompressed block indexing
- PR #2928 CSV Reader: Fix using `byte_range` for large datasets
- PR #2983 Fix sm_70+ race condition in gpu_unsnap
- PR #2964 ORC Writer: Segfault when writing mixed numeric and string columns
- PR #3007 Java: Remove unit test that frees RMM invalid pointer
- PR #3009 Fix orc reader RLEv2 patch position regression from PR #2507
- PR #3002 Fix CUDA invalid configuration errors reported after loading an ORC file without data
- PR #3035 Update update-version.sh for new docs locations
- PR #3038 Fix uninitialized stream parameter in device_table deleter
- PR #3064 Fixes groupby performance issue
- PR #3061 Add rmmInitialize to nvstrings gtests
- PR #3058 Fix UDF doc markdown formatting
- PR #3059 Add nvstrings python build instructions to contributing.md


# cuDF 0.9.0 (21 Aug 2019)

## New Features

- PR #1993 Add CUDA-accelerated series aggregations: mean, var, std
- PR #2111 IO Readers: Support memory buffer, file-like object, and URL inputs
- PR #2012 Add `reindex()` to DataFrame and Series
- PR #2097 Add GPU-accelerated AVRO reader
- PR #2098 Support binary ops on DFs and Series with mismatched indices
- PR #2160 Merge `dask-cudf` codebase into `cudf` repo
- PR #2149 CSV Reader: Add `hex` dtype for explicit hexadecimal parsing
- PR #2156 Add `upper_bound()` and `lower_bound()` for libcudf tables and `searchsorted()` for cuDF Series
- PR #2158 CSV Reader: Support single, non-list/dict argument for `dtype`
- PR #2177 CSV Reader: Add `parse_dates` parameter for explicit date inference
- PR #1744 cudf::apply_boolean_mask and cudf::drop_nulls support for cudf::table inputs (multi-column)
- PR #2196 Add `DataFrame.dropna()`
- PR #2197 CSV Writer: add `chunksize` parameter for `to_csv`
- PR #2215 `type_dispatcher` benchmark
- PR #2179 Add Java quantiles
- PR #2157 Add __array_function__ to DataFrame and Series
- PR #2212 Java support for ORC reader
- PR #2224 Add DataFrame isna, isnull, notna functions
- PR #2236 Add Series.drop_duplicates
- PR #2105 Add hash-based join benchmark
- PR #2316 Add unique, nunique, and value_counts for datetime columns
- PR #2337 Add Java support for slicing a ColumnVector
- PR #2049 Add cudf::merge (sorted merge)
- PR #2368 Full cudf+dask Parquet Support
- PR #2380 New cudf::is_sorted checks whether cudf::table is sorted
- PR #2356 Java column vector standard deviation support
- PR #2221 MultiIndex full indexing - Support iloc and wildcards for loc
- PR #2429 Java support for getting length of strings in a ColumnVector
- PR #2415 Add `value_counts` for series of any type
- PR #2446 Add __array_function__ for index
- PR #2437 ORC reader: Add 'use_np_dtypes' option
- PR #2382 Add CategoricalAccessor add, remove, rename, and ordering methods
- PR #2464 Native implement `__cuda_array_interface__` for Series/Index/Column objects
- PR #2425 Rolling window now accepts array-based user-defined functions
- PR #2442 Add __setitem__
- PR #2449 Java support for getting byte count of strings in a ColumnVector
- PR #2492 Add groupby.size() method
- PR #2358 Add cudf::nans_to_nulls: convert floating point column into bitmask
- PR #2489 Add drop argument to set_index
- PR #2491 Add Java bindings for ORC reader 'use_np_dtypes' option
- PR #2213 Support s/ms/us/ns DatetimeColumn time unit resolutions
- PR #2536 Add _constructor properties to Series and DataFrame

## Improvements

- PR #2103 Move old `column` and `bitmask` files into `legacy/` directory
- PR #2109 added name to Python column classes
- PR #1947 Cleanup serialization code
- PR #2125 More aggregate in java API
- PR #2127 Add in java Scalar tests
- PR #2088 Refactor of Python groupby code
- PR #2130 Java serialization and deserialization of tables.
- PR #2131 Chunk rows logic added to csv_writer
- PR #2129 Add functions in the Java API to support nullable column filtering
- PR #2165 made changes to get_dummies api for it to be available in MethodCache
- PR #2171 Add CodeCov integration, fix doc version, make --skip-tests work when invoking with source
- PR #2184 handle remote orc files for dask-cudf
- PR #2186 Add `getitem` and `getattr` style access to Rolling objects
- PR #2168 Use cudf.Column for CategoricalColumn's categories instead of a tuple
- PR #2193 DOC: cudf::type_dispatcher documentation for specializing dispatched functors
- PR #2199 Better java support for appending strings
- PR #2176 Added column dtype support for datetime, int8, int16 to csv_writer
- PR #2209 Matching `get_dummies` & `select_dtypes` behavior to pandas
- PR #2217 Updated Java bindings to use the new groupby API
- PR #2214 DOC: Update doc instructions to build/install `cudf` and `dask-cudf`
- PR #2220 Update Java bindings for reduction rename
- PR #2232 Move CodeCov upload from build script to Jenkins
- PR #2225 refactor to use libcudf for gathering columns in dataframes
- PR #2293 Improve join performance (faster compute_join_output_size)
- PR #2300 Create separate dask codeowners for dask-cudf codebase
- PR #2304 gdf_group_by_without_aggregations returns gdf_column
- PR #2309 Java readers: remove redundant copy of result pointers
- PR #2307 Add `black` and `isort` to style checker script
- PR #2345 Restore removal of old groupby implementation
- PR #2342 Improve `astype()` to operate all ways
- PR #2329 using libcudf cudf::copy for column deep copy
- PR #2344 DOC: docs on code formatting for contributors
- PR #2376 Add inoperative axis= and win_type= arguments to Rolling()
- PR #2378 remove dask for (de-)serialization of cudf objects
- PR #2353 Bump Arrow and Dask versions
- PR #2377 Replace `standard_python_slice` with just `slice.indices()`
- PR #2373 cudf.DataFrame enchancements & Series.values support
- PR #2392 Remove dlpack submodule; make cuDF's Cython API externally accessible
- PR #2430 Updated Java bindings to use the new unary API
- PR #2406 Moved all existing `table` related files to a `legacy/` directory
- PR #2350 Performance related changes to get_dummies
- PR #2420 Remove `cudautils.astype` and replace with `typecast.apply_cast`
- PR #2456 Small improvement to typecast utility
- PR #2458 Fix handling of thirdparty packages in `isort` config
- PR #2459 IO Readers: Consolidate all readers to use `datasource` class
- PR #2475 Exposed type_dispatcher.hpp, nvcategory_util.hpp and wrapper_types.hpp in the include folder
- PR #2484 Enabled building libcudf as a static library
- PR #2453 Streamline CUDA_REL environment variable
- PR #2483 Bundle Boost filesystem dependency in the Java jar
- PR #2486 Java API hash functions
- PR #2481 Adds the ignore_null_keys option to the java api
- PR #2490 Java api: support multiple aggregates for the same column
- PR #2510 Java api: uses table based apply_boolean_mask
- PR #2432 Use pandas formatting for console, html, and latex output
- PR #2573 Bump numba version to 0.45.1
- PR #2606 Fix references to notebooks-contrib

## Bug Fixes

- PR #2086 Fixed quantile api behavior mismatch in series & dataframe
- PR #2128 Add offset param to host buffer readers in java API.
- PR #2145 Work around binops validity checks for java
- PR #2146 Work around unary_math validity checks for java
- PR #2151 Fixes bug in cudf::copy_range where null_count was invalid
- PR #2139 matching to pandas describe behavior & fixing nan values issue
- PR #2161 Implicitly convert unsigned to signed integer types in binops
- PR #2154 CSV Reader: Fix bools misdetected as strings dtype
- PR #2178 Fix bug in rolling bindings where a view of an ephemeral column was being taken
- PR #2180 Fix issue with isort reordering `importorskip` below imports depending on them
- PR #2187 fix to honor dtype when numpy arrays are passed to columnops.as_column
- PR #2190 Fix issue in astype conversion of string column to 'str'
- PR #2208 Fix issue with calling `head()` on one row dataframe
- PR #2229 Propagate exceptions from Cython cdef functions
- PR #2234 Fix issue with local build script not properly building
- PR #2223 Fix CUDA invalid configuration errors reported after loading small compressed ORC files
- PR #2162 Setting is_unique and is_monotonic-related attributes
- PR #2244 Fix ORC RLEv2 delta mode decoding with nonzero residual delta width
- PR #2297 Work around `var/std` unsupported only at debug build
- PR #2302 Fixed java serialization corner case
- PR #2355 Handle float16 in binary operations
- PR #2311 Fix copy behaviour for GenericIndex
- PR #2349 Fix issues with String filter in java API
- PR #2323 Fix groupby on categoricals
- PR #2328 Ensure order is preserved in CategoricalAccessor._set_categories
- PR #2202 Fix issue with unary ops mishandling empty input
- PR #2326 Fix for bug in DLPack when reading multiple columns
- PR #2324 Fix cudf Docker build
- PR #2325 Fix ORC RLEv2 patched base mode decoding with nonzero patch width
- PR #2235 Fix get_dummies to be compatible with dask
- PR #2332 Zero initialize gdf_dtype_extra_info
- PR #2355 Handle float16 in binary operations
- PR #2360 Fix missing dtype handling in cudf.Series & columnops.as_column
- PR #2364 Fix quantile api and other trivial issues around it
- PR #2361 Fixed issue with `codes` of CategoricalIndex
- PR #2357 Fixed inconsistent type of index created with from_pandas vs direct construction
- PR #2389 Fixed Rolling __getattr__ and __getitem__ for offset based windows
- PR #2402 Fixed bug in valid mask computation in cudf::copy_if (apply_boolean_mask)
- PR #2401 Fix to a scalar datetime(of type Days) issue
- PR #2386 Correctly allocate output valids in groupby
- PR #2411 Fixed failures on binary op on single element string column
- PR #2422 Fix Pandas logical binary operation incompatibilites
- PR #2447 Fix CodeCov posting build statuses temporarily
- PR #2450 Fix erroneous null handling in `cudf.DataFrame`'s `apply_rows`
- PR #2470 Fix issues with empty strings and string categories (Java)
- PR #2471 Fix String Column Validity.
- PR #2481 Fix java validity buffer serialization
- PR #2485 Updated bytes calculation to use size_t to avoid overflow in column concat
- PR #2461 Fix groupby multiple aggregations same column
- PR #2514 Fix cudf::drop_nulls threshold handling in Cython
- PR #2516 Fix utilities include paths and meta.yaml header paths
- PR #2517 Fix device memory leak in to_dlpack tensor deleter
- PR #2431 Fix local build generated file ownerships
- PR #2511 Added import of orc, refactored exception handlers to not squash fatal exceptions
- PR #2527 Fix index and column input handling in dask_cudf read_parquet
- PR #2466 Fix `dataframe.query` returning null rows erroneously
- PR #2548 Orc reader: fix non-deterministic data decoding at chunk boundaries
- PR #2557 fix cudautils import in string.py
- PR #2521 Fix casting datetimes from/to the same resolution
- PR #2545 Fix MultiIndexes with datetime levels
- PR #2560 Remove duplicate `dlpack` definition in conda recipe
- PR #2567 Fix ColumnVector.fromScalar issues while dealing with null scalars
- PR #2565 Orc reader: fix incorrect data decoding of int64 data types
- PR #2577 Fix search benchmark compilation error by adding necessary header
- PR #2604 Fix a bug in copying.pyx:_normalize_types that upcasted int32 to int64


# cuDF 0.8.0 (27 June 2019)

## New Features

- PR #1524 Add GPU-accelerated JSON Lines parser with limited feature set
- PR #1569 Add support for Json objects to the JSON Lines reader
- PR #1622 Add Series.loc
- PR #1654 Add cudf::apply_boolean_mask: faster replacement for gdf_apply_stencil
- PR #1487 cython gather/scatter
- PR #1310 Implemented the slice/split functionality.
- PR #1630 Add Python layer to the GPU-accelerated JSON reader
- PR #1745 Add rounding of numeric columns via Numba
- PR #1772 JSON reader: add support for BytesIO and StringIO input
- PR #1527 Support GDF_BOOL8 in readers and writers
- PR #1819 Logical operators (AND, OR, NOT) for libcudf and cuDF
- PR #1813 ORC Reader: Add support for stripe selection
- PR #1828 JSON Reader: add suport for bool8 columns
- PR #1833 Add column iterator with/without nulls
- PR #1665 Add the point-in-polygon GIS function
- PR #1863 Series and Dataframe methods for all and any
- PR #1908 cudf::copy_range and cudf::fill for copying/assigning an index or range to a constant
- PR #1921 Add additional formats for typecasting to/from strings
- PR #1807 Add Series.dropna()
- PR #1987 Allow user defined functions in the form of ptx code to be passed to binops
- PR #1948 Add operator functions like `Series.add()` to DataFrame and Series
- PR #1954 Add skip test argument to GPU build script
- PR #2018 Add bindings for new groupby C++ API
- PR #1984 Add rolling window operations Series.rolling() and DataFrame.rolling()
- PR #1542 Python method and bindings for to_csv
- PR #1995 Add Java API
- PR #1998 Add google benchmark to cudf
- PR #1845 Add cudf::drop_duplicates, DataFrame.drop_duplicates
- PR #1652 Added `Series.where()` feature
- PR #2074 Java Aggregates, logical ops, and better RMM support
- PR #2140 Add a `cudf::transform` function
- PR #2068 Concatenation of different typed columns

## Improvements

- PR #1538 Replacing LesserRTTI with inequality_comparator
- PR #1703 C++: Added non-aggregating `insert` to `concurrent_unordered_map` with specializations to store pairs with a single atomicCAS when possible.
- PR #1422 C++: Added a RAII wrapper for CUDA streams
- PR #1701 Added `unique` method for stringColumns
- PR #1713 Add documentation for Dask-XGBoost
- PR #1666 CSV Reader: Improve performance for files with large number of columns
- PR #1725 Enable the ability to use a single column groupby as its own index
- PR #1759 Add an example showing simultaneous rolling averages to `apply_grouped` documentation
- PR #1746 C++: Remove unused code: `windowed_ops.cu`, `sorting.cu`, `hash_ops.cu`
- PR #1748 C++: Add `bool` nullability flag to `device_table` row operators
- PR #1764 Improve Numerical column: `mean_var` and `mean`
- PR #1767 Speed up Python unit tests
- PR #1770 Added build.sh script, updated CI scripts and documentation
- PR #1739 ORC Reader: Add more pytest coverage
- PR #1696 Added null support in `Series.replace()`.
- PR #1390 Added some basic utility functions for `gdf_column`'s
- PR #1791 Added general column comparison code for testing
- PR #1795 Add printing of git submodule info to `print_env.sh`
- PR #1796 Removing old sort based group by code and gdf_filter
- PR #1811 Added funtions for copying/allocating `cudf::table`s
- PR #1838 Improve columnops.column_empty so that it returns typed columns instead of a generic Column
- PR #1890 Add utils.get_dummies- a pandas-like wrapper around one_hot-encoding
- PR #1823 CSV Reader: default the column type to string for empty dataframes
- PR #1827 Create bindings for scalar-vector binops, and update one_hot_encoding to use them
- PR #1817 Operators now support different sized dataframes as long as they don't share different sized columns
- PR #1855 Transition replace_nulls to new C++ API and update corresponding Cython/Python code
- PR #1858 Add `std::initializer_list` constructor to `column_wrapper`
- PR #1846 C++ type-erased gdf_equal_columns test util; fix gdf_equal_columns logic error
- PR #1390 Added some basic utility functions for `gdf_column`s
- PR #1391 Tidy up bit-resolution-operation and bitmask class code
- PR #1882 Add iloc functionality to MultiIndex dataframes
- PR #1884 Rolling windows: general enhancements and better coverage for unit tests
- PR #1886 support GDF_STRING_CATEGORY columns in apply_boolean_mask, drop_nulls and other libcudf functions
- PR #1896 Improve performance of groupby with levels specified in dask-cudf
- PR #1915 Improve iloc performance for non-contiguous row selection
- PR #1859 Convert read_json into a C++ API
- PR #1919 Rename libcudf namespace gdf to namespace cudf
- PR #1850 Support left_on and right_on for DataFrame merge operator
- PR #1930 Specialize constructor for `cudf::bool8` to cast argument to `bool`
- PR #1938 Add default constructor for `column_wrapper`
- PR #1930 Specialize constructor for `cudf::bool8` to cast argument to `bool`
- PR #1952 consolidate libcudf public API headers in include/cudf
- PR #1949 Improved selection with boolmask using libcudf `apply_boolean_mask`
- PR #1956 Add support for nulls in `query()`
- PR #1973 Update `std::tuple` to `std::pair` in top-most libcudf APIs and C++ transition guide
- PR #1981 Convert read_csv into a C++ API
- PR #1868 ORC Reader: Support row index for speed up on small/medium datasets
- PR #1964 Added support for list-like types in Series.str.cat
- PR #2005 Use HTML5 details tag in bug report issue template
- PR #2003 Removed few redundant unit-tests from test_string.py::test_string_cat
- PR #1944 Groupby design improvements
- PR #2017 Convert `read_orc()` into a C++ API
- PR #2011 Convert `read_parquet()` into a C++ API
- PR #1756 Add documentation "10 Minutes to cuDF and dask_cuDF"
- PR #2034 Adding support for string columns concatenation using "add" binary operator
- PR #2042 Replace old "10 Minutes" guide with new guide for docs build process
- PR #2036 Make library of common test utils to speed up tests compilation
- PR #2022 Facilitating get_dummies to be a high level api too
- PR #2050 Namespace IO readers and add back free-form `read_xxx` functions
- PR #2104 Add a functional ``sort=`` keyword argument to groupby
- PR #2108 Add `find_and_replace` for StringColumn for replacing single values
- PR #1803 cuDF/CuPy interoperability documentation

## Bug Fixes

- PR #1465 Fix for test_orc.py and test_sparse_df.py test failures
- PR #1583 Fix underlying issue in `as_index()` that was causing `Series.quantile()` to fail
- PR #1680 Add errors= keyword to drop() to fix cudf-dask bug
- PR #1651 Fix `query` function on empty dataframe
- PR #1616 Fix CategoricalColumn to access categories by index instead of iteration
- PR #1660 Fix bug in `loc` when indexing with a column name (a string)
- PR #1683 ORC reader: fix timestamp conversion to UTC
- PR #1613 Improve CategoricalColumn.fillna(-1) performance
- PR #1642 Fix failure of CSV_TEST gdf_csv_test.SkiprowsNrows on multiuser systems
- PR #1709 Fix handling of `datetime64[ms]` in `dataframe.select_dtypes`
- PR #1704 CSV Reader: Add support for the plus sign in number fields
- PR #1687 CSV reader: return an empty dataframe for zero size input
- PR #1757 Concatenating columns with null columns
- PR #1755 Add col_level keyword argument to melt
- PR #1758 Fix df.set_index() when setting index from an empty column
- PR #1749 ORC reader: fix long strings of NULL values resulting in incorrect data
- PR #1742 Parquet Reader: Fix index column name to match PANDAS compat
- PR #1782 Update libcudf doc version
- PR #1783 Update conda dependencies
- PR #1786 Maintain the original series name in series.unique output
- PR #1760 CSV Reader: fix segfault when dtype list only includes columns from usecols list
- PR #1831 build.sh: Assuming python is in PATH instead of using PYTHON env var
- PR #1839 Raise an error instead of segfaulting when transposing a DataFrame with StringColumns
- PR #1840 Retain index correctly during merge left_on right_on
- PR #1825 cuDF: Multiaggregation Groupby Failures
- PR #1789 CSV Reader: Fix missing support for specifying `int8` and `int16` dtypes
- PR #1857 Cython Bindings: Handle `bool` columns while calling `column_view_from_NDArrays`
- PR #1849 Allow DataFrame support methods to pass arguments to the methods
- PR #1847 Fixed #1375 by moving the nvstring check into the wrapper function
- PR #1864 Fixing cudf reduction for POWER platform
- PR #1869 Parquet reader: fix Dask timestamps not matching with Pandas (convert to milliseconds)
- PR #1876 add dtype=bool for `any`, `all` to treat integer column correctly
- PR #1875 CSV reader: take NaN values into account in dtype detection
- PR #1873 Add column dtype checking for the all/any methods
- PR #1902 Bug with string iteration in _apply_basic_agg
- PR #1887 Fix for initialization issue in pq_read_arg,orc_read_arg
- PR #1867 JSON reader: add support for null/empty fields, including the 'null' literal
- PR #1891 Fix bug #1750 in string column comparison
- PR #1909 Support of `to_pandas()` of boolean series with null values
- PR #1923 Use prefix removal when two aggs are called on a SeriesGroupBy
- PR #1914 Zero initialize gdf_column local variables
- PR #1959 Add support for comparing boolean Series to scalar
- PR #1966 Ignore index fix in series append
- PR #1967 Compute index __sizeof__ only once for DataFrame __sizeof__
- PR #1977 Support CUDA installation in default system directories
- PR #1982 Fixes incorrect index name after join operation
- PR #1985 Implement `GDF_PYMOD`, a special modulo that follows python's sign rules
- PR #1991 Parquet reader: fix decoding of NULLs
- PR #1990 Fixes a rendering bug in the `apply_grouped` documentation
- PR #1978 Fix for values being filled in an empty dataframe
- PR #2001 Correctly create MultiColumn from Pandas MultiColumn
- PR #2006 Handle empty dataframe groupby construction for dask
- PR #1965 Parquet Reader: Fix duplicate index column when it's already in `use_cols`
- PR #2033 Add pip to conda environment files to fix warning
- PR #2028 CSV Reader: Fix reading of uncompressed files without a recognized file extension
- PR #2073 Fix an issue when gathering columns with NVCategory and nulls
- PR #2053 cudf::apply_boolean_mask return empty column for empty boolean mask
- PR #2066 exclude `IteratorTest.mean_var_output` test from debug build
- PR #2069 Fix JNI code to use read_csv and read_parquet APIs
- PR #2071 Fix bug with unfound transitive dependencies for GTests in Ubuntu 18.04
- PR #2089 Configure Sphinx to render params correctly
- PR #2091 Fix another bug with unfound transitive dependencies for `cudftestutils` in Ubuntu 18.04
- PR #2115 Just apply `--disable-new-dtags` instead of trying to define all the transitive dependencies
- PR #2106 Fix errors in JitCache tests caused by sharing of device memory between processes
- PR #2120 Fix errors in JitCache tests caused by running multiple threads on the same data
- PR #2102 Fix memory leak in groupby
- PR #2113 fixed typo in to_csv code example


# cudf 0.7.2 (16 May 2019)

## New Features

- PR #1735 Added overload for atomicAdd on int64. Streamlined implementation of custom atomic overloads.
- PR #1741 Add MultiIndex concatenation

## Bug Fixes

- PR #1718 Fix issue with SeriesGroupBy MultiIndex in dask-cudf
- PR #1734 Python: fix performance regression for groupby count() aggregations
- PR #1768 Cython: fix handling read only schema buffers in gpuarrow reader


# cudf 0.7.1 (11 May 2019)

## New Features

- PR #1702 Lazy load MultiIndex to return groupby performance to near optimal.

## Bug Fixes

- PR #1708 Fix handling of `datetime64[ms]` in `dataframe.select_dtypes`


# cuDF 0.7.0 (10 May 2019)

## New Features

- PR #982 Implement gdf_group_by_without_aggregations and gdf_unique_indices functions
- PR #1142 Add `GDF_BOOL` column type
- PR #1194 Implement overloads for CUDA atomic operations
- PR #1292 Implemented Bitwise binary ops AND, OR, XOR (&, |, ^)
- PR #1235 Add GPU-accelerated Parquet Reader
- PR #1335 Added local_dict arg in `DataFrame.query()`.
- PR #1282 Add Series and DataFrame.describe()
- PR #1356 Rolling windows
- PR #1381 Add DataFrame._get_numeric_data
- PR #1388 Add CODEOWNERS file to auto-request reviews based on where changes are made
- PR #1396 Add DataFrame.drop method
- PR #1413 Add DataFrame.melt method
- PR #1412 Add DataFrame.pop()
- PR #1419 Initial CSV writer function
- PR #1441 Add Series level cumulative ops (cumsum, cummin, cummax, cumprod)
- PR #1420 Add script to build and test on a local gpuCI image
- PR #1440 Add DatetimeColumn.min(), DatetimeColumn.max()
- PR #1455 Add Series.Shift via Numba kernel
- PR #1441 Add Series level cumulative ops (cumsum, cummin, cummax, cumprod)
- PR #1461 Add Python coverage test to gpu build
- PR #1445 Parquet Reader: Add selective reading of rows and row group
- PR #1532 Parquet Reader: Add support for INT96 timestamps
- PR #1516 Add Series and DataFrame.ndim
- PR #1556 Add libcudf C++ transition guide
- PR #1466 Add GPU-accelerated ORC Reader
- PR #1565 Add build script for nightly doc builds
- PR #1508 Add Series isna, isnull, and notna
- PR #1456 Add Series.diff() via Numba kernel
- PR #1588 Add Index `astype` typecasting
- PR #1301 MultiIndex support
- PR #1599 Level keyword supported in groupby
- PR #929 Add support operations to dataframe
- PR #1609 Groupby accept list of Series
- PR #1658 Support `group_keys=True` keyword in groupby method

## Improvements

- PR #1531 Refactor closures as private functions in gpuarrow
- PR #1404 Parquet reader page data decoding speedup
- PR #1076 Use `type_dispatcher` in join, quantiles, filter, segmented sort, radix sort and hash_groupby
- PR #1202 Simplify README.md
- PR #1149 CSV Reader: Change convertStrToValue() functions to `__device__` only
- PR #1238 Improve performance of the CUDA trie used in the CSV reader
- PR #1245 Use file cache for JIT kernels
- PR #1278 Update CONTRIBUTING for new conda environment yml naming conventions
- PR #1163 Refactored UnaryOps. Reduced API to two functions: `gdf_unary_math` and `gdf_cast`. Added `abs`, `-`, and `~` ops. Changed bindings to Cython
- PR #1284 Update docs version
- PR #1287 add exclude argument to cudf.select_dtype function
- PR #1286 Refactor some of the CSV Reader kernels into generic utility functions
- PR #1291 fillna in `Series.to_gpu_array()` and `Series.to_array()` can accept the scalar too now.
- PR #1005 generic `reduction` and `scan` support
- PR #1349 Replace modernGPU sort join with thrust.
- PR #1363 Add a dataframe.mean(...) that raises NotImplementedError to satisfy `dask.dataframe.utils.is_dataframe_like`
- PR #1319 CSV Reader: Use column wrapper for gdf_column output alloc/dealloc
- PR #1376 Change series quantile default to linear
- PR #1399 Replace CFFI bindings for NVTX functions with Cython bindings
- PR #1389 Refactored `set_null_count()`
- PR #1386 Added macros `GDF_TRY()`, `CUDF_TRY()` and `ASSERT_CUDF_SUCCEEDED()`
- PR #1435 Rework CMake and conda recipes to depend on installed libraries
- PR #1391 Tidy up bit-resolution-operation and bitmask class code
- PR #1439 Add cmake variable to enable compiling CUDA code with -lineinfo
- PR #1462 Add ability to read parquet files from arrow::io::RandomAccessFile
- PR #1453 Convert CSV Reader CFFI to Cython
- PR #1479 Convert Parquet Reader CFFI to Cython
- PR #1397 Add a utility function for producing an overflow-safe kernel launch grid configuration
- PR #1382 Add GPU parsing of nested brackets to cuIO parsing utilities
- PR #1481 Add cudf::table constructor to allocate a set of `gdf_column`s
- PR #1484 Convert GroupBy CFFI to Cython
- PR #1463 Allow and default melt keyword argument var_name to be None
- PR #1486 Parquet Reader: Use device_buffer rather than device_ptr
- PR #1525 Add cudatoolkit conda dependency
- PR #1520 Renamed `src/dataframe` to `src/table` and moved `table.hpp`. Made `types.hpp` to be type declarations only.
- PR #1492 Convert transpose CFFI to Cython
- PR #1495 Convert binary and unary ops CFFI to Cython
- PR #1503 Convert sorting and hashing ops CFFI to Cython
- PR #1522 Use latest release version in update-version CI script
- PR #1533 Remove stale join CFFI, fix memory leaks in join Cython
- PR #1521 Added `row_bitmask` to compute bitmask for rows of a table. Merged `valids_ops.cu` and `bitmask_ops.cu`
- PR #1553 Overload `hash_row` to avoid using intial hash values. Updated `gdf_hash` to select between overloads
- PR #1585 Updated `cudf::table` to maintain own copy of wrapped `gdf_column*`s
- PR #1559 Add `except +` to all Cython function definitions to catch C++ exceptions properly
- PR #1617 `has_nulls` and `column_dtypes` for `cudf::table`
- PR #1590 Remove CFFI from the build / install process entirely
- PR #1536 Convert gpuarrow CFFI to Cython
- PR #1655 Add `Column._pointer` as a way to access underlying `gdf_column*` of a `Column`
- PR #1655 Update readme conda install instructions for cudf version 0.6 and 0.7


## Bug Fixes

- PR #1233 Fix dtypes issue while adding the column to `str` dataframe.
- PR #1254 CSV Reader: fix data type detection for floating-point numbers in scientific notation
- PR #1289 Fix looping over each value instead of each category in concatenation
- PR #1293 Fix Inaccurate error message in join.pyx
- PR #1308 Add atomicCAS overload for `int8_t`, `int16_t`
- PR #1317 Fix catch polymorphic exception by reference in ipc.cu
- PR #1325 Fix dtype of null bitmasks to int8
- PR #1326 Update build documentation to use -DCMAKE_CXX11_ABI=ON
- PR #1334 Add "na_position" argument to CategoricalColumn sort_by_values
- PR #1321 Fix out of bounds warning when checking Bzip2 header
- PR #1359 Add atomicAnd/Or/Xor for integers
- PR #1354 Fix `fillna()` behaviour when replacing values with different dtypes
- PR #1347 Fixed core dump issue while passing dict_dtypes without column names in `cudf.read_csv()`
- PR #1379 Fixed build failure caused due to error: 'col_dtype' may be used uninitialized
- PR #1392 Update cudf Dockerfile and package_versions.sh
- PR #1385 Added INT8 type to `_schema_to_dtype` for use in GpuArrowReader
- PR #1393 Fixed a bug in `gdf_count_nonzero_mask()` for the case of 0 bits to count
- PR #1395 Update CONTRIBUTING to use the environment variable CUDF_HOME
- PR #1416 Fix bug at gdf_quantile_exact and gdf_quantile_appox
- PR #1421 Fix remove creation of series multiple times during `add_column()`
- PR #1405 CSV Reader: Fix memory leaks on read_csv() failure
- PR #1328 Fix CategoricalColumn to_arrow() null mask
- PR #1433 Fix NVStrings/categories includes
- PR #1432 Update NVStrings to 0.7.* to coincide with 0.7 development
- PR #1483 Modify CSV reader to avoid cropping blank quoted characters in non-string fields
- PR #1446 Merge 1275 hotfix from master into branch-0.7
- PR #1447 Fix legacy groupby apply docstring
- PR #1451 Fix hash join estimated result size is not correct
- PR #1454 Fix local build script improperly change directory permissions
- PR #1490 Require Dask 1.1.0+ for `is_dataframe_like` test or skip otherwise.
- PR #1491 Use more specific directories & groups in CODEOWNERS
- PR #1497 Fix Thrust issue on CentOS caused by missing default constructor of host_vector elements
- PR #1498 Add missing include guard to device_atomics.cuh and separated DEVICE_ATOMICS_TEST
- PR #1506 Fix csv-write call to updated NVStrings method
- PR #1510 Added nvstrings `fillna()` function
- PR #1507 Parquet Reader: Default string data to GDF_STRING
- PR #1535 Fix doc issue to ensure correct labelling of cudf.series
- PR #1537 Fix `undefined reference` link error in HashPartitionTest
- PR #1548 Fix ci/local/build.sh README from using an incorrect image example
- PR #1551 CSV Reader: Fix integer column name indexing
- PR #1586 Fix broken `scalar_wrapper::operator==`
- PR #1591 ORC/Parquet Reader: Fix missing import for FileNotFoundError exception
- PR #1573 Parquet Reader: Fix crash due to clash with ORC reader datasource
- PR #1607 Revert change of `column.to_dense_buffer` always return by copy for performance concerns
- PR #1618 ORC reader: fix assert & data output when nrows/skiprows isn't aligned to stripe boundaries
- PR #1631 Fix failure of TYPES_TEST on some gcc-7 based systems.
- PR #1641 CSV Reader: Fix skip_blank_lines behavior with Windows line terminators (\r\n)
- PR #1648 ORC reader: fix non-deterministic output when skiprows is non-zero
- PR #1676 Fix groupby `as_index` behaviour with `MultiIndex`
- PR #1659 Fix bug caused by empty groupbys and multiindex slicing throwing exceptions
- PR #1656 Correct Groupby failure in dask when un-aggregable columns are left in dataframe.
- PR #1689 Fix groupby performance regression
- PR #1694 Add Cython as a runtime dependency since it's required in `setup.py`


# cuDF 0.6.1 (25 Mar 2019)

## Bug Fixes

- PR #1275 Fix CentOS exception in DataFrame.hash_partition from using value "returned" by a void function


# cuDF 0.6.0 (22 Mar 2019)

## New Features

- PR #760 Raise `FileNotFoundError` instead of `GDF_FILE_ERROR` in `read_csv` if the file does not exist
- PR #539 Add Python bindings for replace function
- PR #823 Add Doxygen configuration to enable building HTML documentation for libcudf C/C++ API
- PR #807 CSV Reader: Add byte_range parameter to specify the range in the input file to be read
- PR #857 Add Tail method for Series/DataFrame and update Head method to use iloc
- PR #858 Add series feature hashing support
- PR #871 CSV Reader: Add support for NA values, including user specified strings
- PR #893 Adds PyArrow based parquet readers / writers to Python, fix category dtype handling, fix arrow ingest buffer size issues
- PR #867 CSV Reader: Add support for ignoring blank lines and comment lines
- PR #887 Add Series digitize method
- PR #895 Add Series groupby
- PR #898 Add DataFrame.groupby(level=0) support
- PR #920 Add feather, JSON, HDF5 readers / writers from PyArrow / Pandas
- PR #888 CSV Reader: Add prefix parameter for column names, used when parsing without a header
- PR #913 Add DLPack support: convert between cuDF DataFrame and DLTensor
- PR #939 Add ORC reader from PyArrow
- PR #918 Add Series.groupby(level=0) support
- PR #906 Add binary and comparison ops to DataFrame
- PR #958 Support unary and binary ops on indexes
- PR #964 Add `rename` method to `DataFrame`, `Series`, and `Index`
- PR #985 Add `Series.to_frame` method
- PR #985 Add `drop=` keyword to reset_index method
- PR #994 Remove references to pygdf
- PR #990 Add external series groupby support
- PR #988 Add top-level merge function to cuDF
- PR #992 Add comparison binaryops to DateTime columns
- PR #996 Replace relative path imports with absolute paths in tests
- PR #995 CSV Reader: Add index_col parameter to specify the column name or index to be used as row labels
- PR #1004 Add `from_gpu_matrix` method to DataFrame
- PR #997 Add property index setter
- PR #1007 Replace relative path imports with absolute paths in cudf
- PR #1013 select columns with df.columns
- PR #1016 Rename Series.unique_count() to nunique() to match pandas API
- PR #947 Prefixsum to handle nulls and float types
- PR #1029 Remove rest of relative path imports
- PR #1021 Add filtered selection with assignment for Dataframes
- PR #872 Adding NVCategory support to cudf apis
- PR #1052 Add left/right_index and left/right_on keywords to merge
- PR #1091 Add `indicator=` and `suffixes=` keywords to merge
- PR #1107 Add unsupported keywords to Series.fillna
- PR #1032 Add string support to cuDF python
- PR #1136 Removed `gdf_concat`
- PR #1153 Added function for getting the padded allocation size for valid bitmask
- PR #1148 Add cudf.sqrt for dataframes and Series
- PR #1159 Add Python bindings for libcudf dlpack functions
- PR #1155 Add __array_ufunc__ for DataFrame and Series for sqrt
- PR #1168 to_frame for series accepts a name argument


## Improvements

- PR #1218 Add dask-cudf page to API docs
- PR #892 Add support for heterogeneous types in binary ops with JIT
- PR #730 Improve performance of `gdf_table` constructor
- PR #561 Add Doxygen style comments to Join CUDA functions
- PR #813 unified libcudf API functions by replacing gpu_ with gdf_
- PR #822 Add support for `__cuda_array_interface__` for ingest
- PR #756 Consolidate common helper functions from unordered map and multimap
- PR #753 Improve performance of groupby sum and average, especially for cases with few groups.
- PR #836 Add ingest support for arrow chunked arrays in Column, Series, DataFrame creation
- PR #763 Format doxygen comments for csv_read_arg struct
- PR #532 CSV Reader: Use type dispatcher instead of switch block
- PR #694 Unit test utilities improvements
- PR #878 Add better indexing to Groupby
- PR #554 Add `empty` method and `is_monotonic` attribute to `Index`
- PR #1040 Fixed up Doxygen comment tags
- PR #909 CSV Reader: Avoid host->device->host copy for header row data
- PR #916 Improved unit testing and error checking for `gdf_column_concat`
- PR #941 Replace `numpy` call in `Series.hash_encode` with `numba`
- PR #942 Added increment/decrement operators for wrapper types
- PR #943 Updated `count_nonzero_mask` to return `num_rows` when the mask is null
- PR #952 Added trait to map C++ type to `gdf_dtype`
- PR #966 Updated RMM submodule.
- PR #998 Add IO reader/writer modules to API docs, fix for missing cudf.Series docs
- PR #1017 concatenate along columns for Series and DataFrames
- PR #1002 Support indexing a dataframe with another boolean dataframe
- PR #1018 Better concatenation for Series and Dataframes
- PR #1036 Use Numpydoc style docstrings
- PR #1047 Adding gdf_dtype_extra_info to gdf_column_view_augmented
- PR #1054 Added default ctor to SerialTrieNode to overcome Thrust issue in CentOS7 + CUDA10
- PR #1024 CSV Reader: Add support for hexadecimal integers in integral-type columns
- PR #1033 Update `fillna()` to use libcudf function `gdf_replace_nulls`
- PR #1066 Added inplace assignment for columns and select_dtypes for dataframes
- PR #1026 CSV Reader: Change the meaning and type of the quoting parameter to match Pandas
- PR #1100 Adds `CUDF_EXPECTS` error-checking macro
- PR #1092 Fix select_dtype docstring
- PR #1111 Added cudf::table
- PR #1108 Sorting for datetime columns
- PR #1120 Return a `Series` (not a `Column`) from `Series.cat.set_categories()`
- PR #1128 CSV Reader: The last data row does not need to be line terminated
- PR #1183 Bump Arrow version to 0.12.1
- PR #1208 Default to CXX11_ABI=ON
- PR #1252 Fix NVStrings dependencies for cuda 9.2 and 10.0
- PR #2037 Optimize the existing `gather` and `scatter` routines in `libcudf`

## Bug Fixes

- PR #821 Fix flake8 issues revealed by flake8 update
- PR #808 Resolved renamed `d_columns_valids` variable name
- PR #820 CSV Reader: fix the issue where reader adds additional rows when file uses 
 as a line terminator
- PR #780 CSV Reader: Fix scientific notation parsing and null values for empty quotes
- PR #815 CSV Reader: Fix data parsing when tabs are present in the input CSV file
- PR #850 Fix bug where left joins where the left df has 0 rows causes a crash
- PR #861 Fix memory leak by preserving the boolean mask index
- PR #875 Handle unnamed indexes in to/from arrow functions
- PR #877 Fix ingest of 1 row arrow tables in from arrow function
- PR #876 Added missing `<type_traits>` include
- PR #889 Deleted test_rmm.py which has now moved to RMM repo
- PR #866 Merge v0.5.1 numpy ABI hotfix into 0.6
- PR #917 value_counts return int type on empty columns
- PR #611 Renamed `gdf_reduce_optimal_output_size()` -> `gdf_reduction_get_intermediate_output_size()`
- PR #923 fix index for negative slicing for cudf dataframe and series
- PR #927 CSV Reader: Fix category GDF_CATEGORY hashes not being computed properly
- PR #921 CSV Reader: Fix parsing errors with delim_whitespace, quotations in the header row, unnamed columns
- PR #933 Fix handling objects of all nulls in series creation
- PR #940 CSV Reader: Fix an issue where the last data row is missing when using byte_range
- PR #945 CSV Reader: Fix incorrect datetime64 when milliseconds or space separator are used
- PR #959 Groupby: Problem with column name lookup
- PR #950 Converting dataframe/recarry with non-contiguous arrays
- PR #963 CSV Reader: Fix another issue with missing data rows when using byte_range
- PR #999 Fix 0 sized kernel launches and empty sort_index exception
- PR #993 Fix dtype in selecting 0 rows from objects
- PR #1009 Fix performance regression in `to_pandas` method on DataFrame
- PR #1008 Remove custom dask communication approach
- PR #1001 CSV Reader: Fix a memory access error when reading a large (>2GB) file with date columns
- PR #1019 Binary Ops: Fix error when one input column has null mask but other doesn't
- PR #1014 CSV Reader: Fix false positives in bool value detection
- PR #1034 CSV Reader: Fix parsing floating point precision and leading zero exponents
- PR #1044 CSV Reader: Fix a segfault when byte range aligns with a page
- PR #1058 Added support for `DataFrame.loc[scalar]`
- PR #1060 Fix column creation with all valid nan values
- PR #1073 CSV Reader: Fix an issue where a column name includes the return character
- PR #1090 Updating Doxygen Comments
- PR #1080 Fix dtypes returned from loc / iloc because of lists
- PR #1102 CSV Reader: Minor fixes and memory usage improvements
- PR #1174: Fix release script typo
- PR #1137 Add prebuild script for CI
- PR #1118 Enhanced the `DataFrame.from_records()` feature
- PR #1129 Fix join performance with index parameter from using numpy array
- PR #1145 Issue with .agg call on multi-column dataframes
- PR #908 Some testing code cleanup
- PR #1167 Fix issue with null_count not being set after inplace fillna()
- PR #1184 Fix iloc performance regression
- PR #1185 Support left_on/right_on and also on=str in merge
- PR #1200 Fix allocating bitmasks with numba instead of rmm in allocate_mask function
- PR #1213 Fix bug with csv reader requesting subset of columns using wrong datatype
- PR #1223 gpuCI: Fix label on rapidsai channel on gpu build scripts
- PR #1242 Add explicit Thrust exec policy to fix NVCATEGORY_TEST segfault on some platforms
- PR #1246 Fix categorical tests that failed due to bad implicit type conversion
- PR #1255 Fix overwriting conda package main label uploads
- PR #1259 Add dlpack includes to pip build


# cuDF 0.5.1 (05 Feb 2019)

## Bug Fixes

- PR #842 Avoid using numpy via cimport to prevent ABI issues in Cython compilation


# cuDF 0.5.0 (28 Jan 2019)

## New Features

- PR #722 Add bzip2 decompression support to `read_csv()`
- PR #693 add ZLIB-based GZIP/ZIP support to `read_csv_strings()`
- PR #411 added null support to gdf_order_by (new API) and cudf_table::sort
- PR #525 Added GitHub Issue templates for bugs, documentation, new features, and questions
- PR #501 CSV Reader: Add support for user-specified decimal point and thousands separator to read_csv_strings()
- PR #455 CSV Reader: Add support for user-specified decimal point and thousands separator to read_csv()
- PR #439 add `DataFrame.drop` method similar to pandas
- PR #356 add `DataFrame.transpose` method and `DataFrame.T` property similar to pandas
- PR #505 CSV Reader: Add support for user-specified boolean values
- PR #350 Implemented Series replace function
- PR #490 Added print_env.sh script to gather relevant environment details when reporting cuDF issues
- PR #474 add ZLIB-based GZIP/ZIP support to `read_csv()`
- PR #547 Added melt similar to `pandas.melt()`
- PR #491 Add CI test script to check for updates to CHANGELOG.md in PRs
- PR #550 Add CI test script to check for style issues in PRs
- PR #558 Add CI scripts for cpu-based conda and gpu-based test builds
- PR #524 Add Boolean Indexing
- PR #564 Update python `sort_values` method to use updated libcudf `gdf_order_by` API
- PR #509 CSV Reader: Input CSV file can now be passed in as a text or a binary buffer
- PR #607 Add `__iter__` and iteritems to DataFrame class
- PR #643 added a new api gdf_replace_nulls that allows a user to replace nulls in a column

## Improvements

- PR #426 Removed sort-based groupby and refactored existing groupby APIs. Also improves C++/CUDA compile time.
- PR #461 Add `CUDF_HOME` variable in README.md to replace relative pathing.
- PR #472 RMM: Created centralized rmm::device_vector alias and rmm::exec_policy
- PR #500 Improved the concurrent hash map class to support partitioned (multi-pass) hash table building.
- PR #454 Improve CSV reader docs and examples
- PR #465 Added templated C++ API for RMM to avoid explicit cast to `void**`
- PR #513 `.gitignore` tweaks
- PR #521 Add `assert_eq` function for testing
- PR #502 Simplify Dockerfile for local dev, eliminate old conda/pip envs
- PR #549 Adds `-rdynamic` compiler flag to nvcc for Debug builds
- PR #472 RMM: Created centralized rmm::device_vector alias and rmm::exec_policy
- PR #577 Added external C++ API for scatter/gather functions
- PR #500 Improved the concurrent hash map class to support partitioned (multi-pass) hash table building
- PR #583 Updated `gdf_size_type` to `int`
- PR #500 Improved the concurrent hash map class to support partitioned (multi-pass) hash table building
- PR #617 Added .dockerignore file. Prevents adding stale cmake cache files to the docker container
- PR #658 Reduced `JOIN_TEST` time by isolating overflow test of hash table size computation
- PR #664 Added Debuging instructions to README
- PR #651 Remove noqa marks in `__init__.py` files
- PR #671 CSV Reader: uncompressed buffer input can be parsed without explicitly specifying compression as None
- PR #684 Make RMM a submodule
- PR #718 Ensure sum, product, min, max methods pandas compatibility on empty datasets
- PR #720 Refactored Index classes to make them more Pandas-like, added CategoricalIndex
- PR #749 Improve to_arrow and from_arrow Pandas compatibility
- PR #766 Remove TravisCI references, remove unused variables from CMake, fix ARROW_VERSION in Cmake
- PR #773 Add build-args back to Dockerfile and handle dependencies based on environment yml file
- PR #781 Move thirdparty submodules to root and symlink in /cpp
- PR #843 Fix broken cudf/python API examples, add new methods to the API index

## Bug Fixes

- PR #569 CSV Reader: Fix days being off-by-one when parsing some dates
- PR #531 CSV Reader: Fix incorrect parsing of quoted numbers
- PR #465 Added templated C++ API for RMM to avoid explicit cast to `void**`
- PR #473 Added missing <random> include
- PR #478 CSV Reader: Add api support for auto column detection, header, mangle_dupe_cols, usecols
- PR #495 Updated README to correct where cffi pytest should be executed
- PR #501 Fix the intermittent segfault caused by the `thousands` and `compression` parameters in the csv reader
- PR #502 Simplify Dockerfile for local dev, eliminate old conda/pip envs
- PR #512 fix bug for `on` parameter in `DataFrame.merge` to allow for None or single column name
- PR #511 Updated python/cudf/bindings/join.pyx to fix cudf merge printing out dtypes
- PR #513 `.gitignore` tweaks
- PR #521 Add `assert_eq` function for testing
- PR #537 Fix CMAKE_CUDA_STANDARD_REQURIED typo in CMakeLists.txt
- PR #447 Fix silent failure in initializing DataFrame from generator
- PR #545 Temporarily disable csv reader thousands test to prevent segfault (test re-enabled in PR #501)
- PR #559 Fix Assertion error while using `applymap` to change the output dtype
- PR #575 Update `print_env.sh` script to better handle missing commands
- PR #612 Prevent an exception from occuring with true division on integer series.
- PR #630 Fix deprecation warning for `pd.core.common.is_categorical_dtype`
- PR #622 Fix Series.append() behaviour when appending values with different numeric dtype
- PR #603 Fix error while creating an empty column using None.
- PR #673 Fix array of strings not being caught in from_pandas
- PR #644 Fix return type and column support of dataframe.quantile()
- PR #634 Fix create `DataFrame.from_pandas()` with numeric column names
- PR #654 Add resolution check for GDF_TIMESTAMP in Join
- PR #648 Enforce one-to-one copy required when using `numba>=0.42.0`
- PR #645 Fix cmake build type handling not setting debug options when CMAKE_BUILD_TYPE=="Debug"
- PR #669 Fix GIL deadlock when launching multiple python threads that make Cython calls
- PR #665 Reworked the hash map to add a way to report the destination partition for a key
- PR #670 CMAKE: Fix env include path taking precedence over libcudf source headers
- PR #674 Check for gdf supported column types
- PR #677 Fix 'gdf_csv_test_Dates' gtest failure due to missing nrows parameter
- PR #604 Fix the parsing errors while reading a csv file using `sep` instead of `delimiter`.
- PR #686 Fix converting nulls to NaT values when converting Series to Pandas/Numpy
- PR #689 CSV Reader: Fix behavior with skiprows+header to match pandas implementation
- PR #691 Fixes Join on empty input DFs
- PR #706 CSV Reader: Fix broken dtype inference when whitespace is in data
- PR #717 CSV reader: fix behavior when parsing a csv file with no data rows
- PR #724 CSV Reader: fix build issue due to parameter type mismatch in a std::max call
- PR #734 Prevents reading undefined memory in gpu_expand_mask_bits numba kernel
- PR #747 CSV Reader: fix an issue where CUDA allocations fail with some large input files
- PR #750 Fix race condition for handling NVStrings in CMake
- PR #719 Fix merge column ordering
- PR #770 Fix issue where RMM submodule pointed to wrong branch and pin other to correct branches
- PR #778 Fix hard coded ABI off setting
- PR #784 Update RMM submodule commit-ish and pip paths
- PR #794 Update `rmm::exec_policy` usage to fix segmentation faults when used as temprory allocator.
- PR #800 Point git submodules to branches of forks instead of exact commits


# cuDF 0.4.0 (05 Dec 2018)

## New Features

- PR #398 add pandas-compatible `DataFrame.shape()` and `Series.shape()`
- PR #394 New documentation feature "10 Minutes to cuDF"
- PR #361 CSV Reader: Add support for strings with delimiters

## Improvements

 - PR #436 Improvements for type_dispatcher and wrapper structs
 - PR #429 Add CHANGELOG.md (this file)
 - PR #266 use faster CUDA-accelerated DataFrame column/Series concatenation.
 - PR #379 new C++ `type_dispatcher` reduces code complexity in supporting many data types.
 - PR #349 Improve performance for creating columns from memoryview objects
 - PR #445 Update reductions to use type_dispatcher. Adds integer types support to sum_of_squares.
 - PR #448 Improve installation instructions in README.md
 - PR #456 Change default CMake build to Release, and added option for disabling compilation of tests

## Bug Fixes

 - PR #444 Fix csv_test CUDA too many resources requested fail.
 - PR #396 added missing output buffer in validity tests for groupbys.
 - PR #408 Dockerfile updates for source reorganization
 - PR #437 Add cffi to Dockerfile conda env, fixes "cannot import name 'librmm'"
 - PR #417 Fix `map_test` failure with CUDA 10
 - PR #414 Fix CMake installation include file paths
 - PR #418 Properly cast string dtypes to programmatic dtypes when instantiating columns
 - PR #427 Fix and tests for Concatenation illegal memory access with nulls


# cuDF 0.3.0 (23 Nov 2018)

## New Features

 - PR #336 CSV Reader string support

## Improvements

 - PR #354 source code refactored for better organization. CMake build system overhaul. Beginning of transition to Cython bindings.
 - PR #290 Add support for typecasting to/from datetime dtype
 - PR #323 Add handling pyarrow boolean arrays in input/out, add tests
 - PR #325 GDF_VALIDITY_UNSUPPORTED now returned for algorithms that don't support non-empty valid bitmasks
 - PR #381 Faster InputTooLarge Join test completes in ms rather than minutes.
 - PR #373 .gitignore improvements
 - PR #367 Doc cleanup & examples for DataFrame methods
 - PR #333 Add Rapids Memory Manager documentation
 - PR #321 Rapids Memory Manager adds file/line location logging and convenience macros
 - PR #334 Implement DataFrame `__copy__` and `__deepcopy__`
 - PR #271 Add NVTX ranges to pygdf
 - PR #311 Document system requirements for conda install

## Bug Fixes

 - PR #337 Retain index on `scale()` function
 - PR #344 Fix test failure due to PyArrow 0.11 Boolean handling
 - PR #364 Remove noexcept from managed_allocator;  CMakeLists fix for NVstrings
 - PR #357 Fix bug that made all series be considered booleans for indexing
 - PR #351 replace conda env configuration for developers
 - PRs #346 #360 Fix CSV reading of negative numbers
 - PR #342 Fix CMake to use conda-installed nvstrings
 - PR #341 Preserve categorical dtype after groupby aggregations
 - PR #315 ReadTheDocs build update to fix missing libcuda.so
 - PR #320 FIX out-of-bounds access error in reductions.cu
 - PR #319 Fix out-of-bounds memory access in libcudf count_valid_bits
 - PR #303 Fix printing empty dataframe


# cuDF 0.2.0 and cuDF 0.1.0

These were initial releases of cuDF based on previously separate pyGDF and libGDF libraries.<|MERGE_RESOLUTION|>--- conflicted
+++ resolved
@@ -166,7 +166,6 @@
 - PR #4144 Release GIL when calling libcudf++ functions
 - PR #4082 Rework MultiColumns in cuDF
 - PR #4149 Use "type-serialized" for pickled types like Dask
-<<<<<<< HEAD
 - PR #4174 Port hash groupby to libcudf++
 - PR #4171 Split java host and device vectors to make a vector truly immutable
 - PR #4167 Port `search` to libcudf++ (support multi-column searchsorted)
@@ -240,9 +239,7 @@
 - PR #4554 Removed raw RMM allocation from `column_device_view`
 - PR #4619 Remove usage of `nvstrings` in `data_array_view`
 - PR #4654 Upgrade version of `numba` required to `>=0.48.0`
-=======
 - PR #3259 Add .clang-format
->>>>>>> 10d02b45
 
 ## Bug Fixes
 
