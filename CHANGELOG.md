
# cuDF 0.5.0 (Date TBD)

## New Features

- PR #693 add ZLIB-based GZIP/ZIP support to `read_csv_strings()`
- PR #411 added null support to gdf_order_by (new API) and cudf_table::sort
- PR #525 Added GitHub Issue templates for bugs, documentation, new features, and questions
- PR #501 CSV Reader: Add support for user-specified decimal point and thousands separator to read_csv_strings()
- PR #455 CSV Reader: Add support for user-specified decimal point and thousands separator to read_csv()
- PR #439 add `DataFrame.drop` method similar to pandas
- PR #505 CSV Reader: Add support for user-specified boolean values
- PR #350 Implemented Series replace function
- PR #490 Added print_env.sh script to gather relevant environment details when reporting cuDF issues
- PR #474 add ZLIB-based GZIP/ZIP support to `read_csv()`
- PR #491 Add CI test script to check for updates to CHANGELOG.md in PRs
- PR #550 Add CI test script to check for style issues in PRs
- PR #558 Add CI scripts for cpu-based conda and gpu-based test builds
- PR #524 Add Boolean Indexing
- PR #564 Update python `sort_values` method to use updated libcudf `gdf_order_by` API
- PR #509 CSV Reader: Input CSV file can now be passed in as a text or a binary buffer
- PR #607 Add `__iter__` and iteritems to DataFrame class
- PR #600 Enable deep or shallow copy
- PR #635 Add Doxygen template
- PR #649 Add `cudf.from_pandas` function
- PR #633 CSV Reader: Add support for the nrows parameter to specify the number of rows to read from the input file
- PR #679 Test Series indexing, support integer scalars and integer sequences

## Improvements

- PR #426 Removed sort-based groupby and refactored existing groupby APIs. Also improves C++/CUDA compile time
- PR #454 Improve CSV reader docs and examples
- PR #465 Added templated C++ API for RMM to avoid explicit cast to `void**`
- PR #513 `.gitignore` tweaks
- PR #521 Add `assert_eq` function for testing
- PR #502 Simplify Dockerfile for local dev, eliminate old conda/pip envs
- PR #549 Adds `-rdynamic` compiler flag to nvcc for Debug builds
- PR #472 RMM: Created centralized rmm::device_vector alias and rmm::exec_policy
- PR #500 Improved the concurrent hash map class to support partitioned (multi-pass) hash table building
- PR #617 Added .dockerignore file. Prevents adding stale cmake cache files to the docker container
- PR #658 Reduced `JOIN_TEST` time by isolating overflow test of hash table size computation
- PR #651 Remove noqa marks in `__init__.py` files
- PR #671 CSV Reader: uncompressed buffer input can be parsed without explicitly specifying compression as None

## Bug Fixes

- PR #569 CSV Reader: Fix days being off-by-one when parsing some dates
- PR #531 CSV Reader: Fix incorrect parsing of quoted numbers
- PR #465 Added templated C++ API for RMM to avoid explicit cast to `void**`
- PR #473 Added missing <random> include
- PR #478 CSV Reader: Add api support for auto column detection, header, mangle_dupe_cols, usecols
- PR #495 Updated README to correct where cffi pytest should be executed
- PR #501 Fix the intermittent segfault caused by the `thousands` and `compression` parameters in the csv reader
- PR #502 Simplify Dockerfile for local dev, eliminate old conda/pip envs
- PR #512 fix bug for `on` parameter in `DataFrame.merge` to allow for None or single column name
- PR #511 Updated python/cudf/bindings/join.pyx to fix cudf merge printing out dtypes
- PR #513 `.gitignore` tweaks
- PR #521 Add `assert_eq` function for testing
- PR #537 Fix CMAKE_CUDA_STANDARD_REQURIED typo in CMakeLists.txt
- PR #447 Fix silent failure in initializing DataFrame from generator
- PR #545 Temporarily disable csv reader thousands test to prevent segfault (test re-enabled in PR #501)
- PR #559 Fix Assertion error while using `applymap` to change the output dtype
- PR #575 Update `print_env.sh` script to better handle missing commands
- PR #612 Prevent an exception from occuring with true division on integer series.
- PR #630 Fix deprecation warning for `pd.core.common.is_categorical_dtype`
- PR #622 Fix Series.append() behaviour when appending values with different numeric dtype
<<<<<<< HEAD
- PR #603 Fix error while creating an empty column using None.
=======
- PR #673 Fix array of strings not being caught in from_pandas
>>>>>>> b3e770aa
- PR #644 Fix return type and column support of dataframe.quantile()
- PR #634 Fix create `DataFrame.from_pandas()` with numeric column names
- PR #654 Add resolution check for GDF_TIMESTAMP in Join
- PR #648 Enforce one-to-one copy required when using `numba>=0.42.0`
- PR #645 Fix cmake build type handling not setting debug options when CMAKE_BUILD_TYPE=="Debug"
- PR #669 Fix GIL deadlock when launching multiple python threads that make Cython calls
- PR #665 Reworked the hash map to add a way to report the destination partition for a key
- PR #670 CMAKE: Fix env include path taking precedence over libcudf source headers
- PR #674 Check for gdf supported column types
- PR #677 Fix 'gdf_csv_test_Dates' gtest failure due to missing nrows parameter
- PR #686 Fix converting nulls to NaT values when converting Series to Pandas/Numpy
- PR #689 CSV Reader: Fix behavior with skiprows+header to match pandas implementation
- PR #691 Fixes Join on empty input DFs



# cuDF 0.4.0 (05 Dec 2018)

## New Features

- PR #398 add pandas-compatible `DataFrame.shape()` and `Series.shape()`
- PR #394 New documentation feature "10 Minutes to cuDF"
- PR #361 CSV Reader: Add support for strings with delimiters
- PR #567 Adds setup for a wheel which is installable by pip

## Improvements

 - PR #436 Improvements for type_dispatcher and wrapper structs
 - PR #429 Add CHANGELOG.md (this file)
 - PR #266 use faster CUDA-accelerated DataFrame column/Series concatenation.
 - PR #379 new C++ `type_dispatcher` reduces code complexity in supporting many data types.
 - PR #349 Improve performance for creating columns from memoryview objects
 - PR #445 Update reductions to use type_dispatcher. Adds integer types support to sum_of_squares.
 - PR #448 Improve installation instructions in README.md
 - PR #456 Change default CMake build to Release, and added option for disabling compilation of tests

## Bug Fixes

 - PR #444 Fix csv_test CUDA too many resources requested fail.
 - PR #396 added missing output buffer in validity tests for groupbys.
 - PR #408 Dockerfile updates for source reorganization
 - PR #437 Add cffi to Dockerfile conda env, fixes "cannot import name 'librmm'"
 - PR #417 Fix `map_test` failure with CUDA 10
 - PR #414 Fix CMake installation include file paths
 - PR #418 Properly cast string dtypes to programmatic dtypes when instantiating columns
 - PR #427 Fix and tests for Concatenation illegal memory access with nulls


# cuDF 0.3.0 (23 Nov 2018)

## New Features

 - PR #336 CSV Reader string support

## Improvements

 - PR #354 source code refactored for better organization. CMake build system overhaul. Beginning of transition to Cython bindings.
 - PR #290 Add support for typecasting to/from datetime dtype
 - PR #323 Add handling pyarrow boolean arrays in input/out, add tests
 - PR #325 GDF_VALIDITY_UNSUPPORTED now returned for algorithms that don't support non-empty valid bitmasks
 - PR #381 Faster InputTooLarge Join test completes in ms rather than minutes.
 - PR #373 .gitignore improvements
 - PR #367 Doc cleanup & examples for DataFrame methods
 - PR #333 Add Rapids Memory Manager documentation
 - PR #321 Rapids Memory Manager adds file/line location logging and convenience macros
 - PR #334 Implement DataFrame `__copy__` and `__deepcopy__`
 - PR #271 Add NVTX ranges to pygdf
 - PR #311 Document system requirements for conda install

## Bug Fixes

 - PR #337 Retain index on `scale()` function
 - PR #344 Fix test failure due to PyArrow 0.11 Boolean handling
 - PR #364 Remove noexcept from managed_allocator;  CMakeLists fix for NVstrings
 - PR #357 Fix bug that made all series be considered booleans for indexing
 - PR #351 replace conda env configuration for developers
 - PRs #346 #360 Fix CSV reading of negative numbers
 - PR #342 Fix CMake to use conda-installed nvstrings
 - PR #341 Preserve categorical dtype after groupby aggregations
 - PR #315 ReadTheDocs build update to fix missing libcuda.so
 - PR #320 FIX out-of-bounds access error in reductions.cu
 - PR #319 Fix out-of-bounds memory access in libcudf count_valid_bits
 - PR #303 Fix printing empty dataframe


# cuDF 0.2.0 and cuDF 0.1.0

These were initial releases of cuDF based on previously separate pyGDF and libGDF libraries.
<|MERGE_RESOLUTION|>--- conflicted
+++ resolved
@@ -64,11 +64,8 @@
 - PR #612 Prevent an exception from occuring with true division on integer series.
 - PR #630 Fix deprecation warning for `pd.core.common.is_categorical_dtype`
 - PR #622 Fix Series.append() behaviour when appending values with different numeric dtype
-<<<<<<< HEAD
 - PR #603 Fix error while creating an empty column using None.
-=======
 - PR #673 Fix array of strings not being caught in from_pandas
->>>>>>> b3e770aa
 - PR #644 Fix return type and column support of dataframe.quantile()
 - PR #634 Fix create `DataFrame.from_pandas()` with numeric column names
 - PR #654 Add resolution check for GDF_TIMESTAMP in Join
@@ -82,7 +79,6 @@
 - PR #686 Fix converting nulls to NaT values when converting Series to Pandas/Numpy
 - PR #689 CSV Reader: Fix behavior with skiprows+header to match pandas implementation
 - PR #691 Fixes Join on empty input DFs
-
 
 
 # cuDF 0.4.0 (05 Dec 2018)
