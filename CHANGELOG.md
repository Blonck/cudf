# cuDF 0.10.0 (Date TBD)

## New Features

- PR #2423 Added `groupby.quantile()`
- PR #2522 Add Java bindings for NVStrings backed upper and lower case mutators
- PR #2605 Added Sort based groupby in libcudf
- PR #2607 Add Java bindings for parsing JSON
- PR #2629 Add dropna= parameter to groupby
- PR #2585 ORC & Parquet Readers: Remove millisecond timestamp restriction
- PR #2507 Add GPU-accelerated ORC Writer
- PR #2559 Add Series.tolist()
- PR #2653 Add Java bindings for rolling window operations
- PR #2480 Merge `custreamz` codebase into `cudf` repo
- PR #2674 Add __contains__ for Index/Series/Column
- PR #2635 Add support to read from remote and cloud sources like s3, gcs, hdfs
- PR #2722 Add Java bindings for NVTX ranges
- PR #2702 Add make_bool to dataset generation functions
- PR #2394 Move `rapidsai/custrings` into `cudf`
- PR #2734 Final sync of custrings source into cudf
- PR #2724 Add libcudf support for __contains__
- PR #2777 Add python bindings for porter stemmer measure functionality
- PR #2781 Add issorted to is_monotonic
- PR #2685 Add cudf::scatter_to_tables and cython binding
- PR #2743 Add Java bindings for NVStrings timestamp2long as part of String ColumnVector casting
- PR #2785 Add nvstrings Python docs
- PR #2786 Add benchmarks option to root build.sh
- PR #2802 Add `cudf::repeat()` and `cudf.Series.repeat()`
- PR #2773 Add Fisher's unbiased kurtosis and skew for Series/DataFrame
- PR #2748 Parquet Reader: Add option to specify loading of PANDAS index
- PR #2807 Add scatter_by_map to DataFrame python API
- PR #2836 Add nvstrings.code_points method
- PR #2844 Add Series/DataFrame notnull
- PR #2858 Add GTest type list utilities
- PR #2719 Series covariance and Pearson correlation
- PR #2207 Beginning of libcudf overhaul: introduce new column and table types
- PR #2869 Add `cudf.CategoricalDtype`
- PR #2838 CSV Reader: Support ARROW_RANDOM_FILE input
- PR #2655 CuPy-based Series and Dataframe .values property
- PR #2803 Added `edit_distance_matrix()` function to calculate pairwise edit distance for each string on a given nvstrings object.
- PR #2872 Add Java pinned memory pool allocator

## Improvements

- PR #2578 Update legacy_groupby to use libcudf group_by_without_aggregation
- PR #2581 Removed `managed` allocator from hash map classes.
- PR #2571 Remove unnecessary managed memory from gdf_column_concat
- PR #2648 Cython/Python reorg
- PR #2588 Update Series.append documentation
- PR #2632 Replace dask-cudf set_index code with upstream
- PR #2682 Add cudf.set_allocator() function for easier allocator init
- PR #2642 Improve null printing and testing
- PR #2747 Add missing Cython headers / cudftestutil lib to conda package for cuspatial build
- PR #2706 Compute CSV format in device code to speedup performance
- PR #2673 Add support for np.longlong type
- PR #2703 move dask serialization dispatch into cudf
- PR #2728 Add YYMMDD to version tag for nightly conda packages
- PR #2729 Handle file-handle input in to_csv
- PR #2741 CSV Reader: Move kernel functions into its own file
- PR #2766 Improve nvstrings python cmake flexibility
- PR #2756 Add out_time_unit option to csv reader, support timestamp resolutions
- PR #2771 Stopgap alias for to_gpu_matrix()
- PR #2783 Support mapping input columns to function arguments in apply kernels
- PR #2645 libcudf unique_count for Series.nunique
- PR #2817 Dask-cudf: `read_parquet` support for remote filesystems
- PR #2823 improve java data movement debugging
- PR #2806 CSV Reader: Clean-up row offset operations
- PR #2640 Add dask wait/persist exmaple to 10 minute guide
- PR #2828 Optimizations of kernel launch configuration for `DataFrame.apply_rows` and `DataFrame.apply_chunks`
- PR #2831 Add `column` argument to `DataFrame.drop`
- PR #2775 Various optimizations to improve __getitem__ and __setitem__ performance
- PR #2810 cudf::allocate_like can optionally always allocate a mask.
- PR #2833 Parquet reader: align page data allocation sizes to 4-bytes to satisfy cuda-memcheck
- PR #2832 Using the new Python bindings for UCX
- PR #2856 Update group_split_cudf to use scatter_by_map
- PR #2778 Doc: Updated and fixed some docstrings that were formatted incorrectly.
- PR #2830 Use YYMMDD tag in custreamz nightly build
<<<<<<< HEAD
- PR #2875 Java: Remove synchronized from register methods in MemoryCleaner
=======
- PR #2887 Minor snappy decompression optimization
>>>>>>> 6a7d06a5
- PR #2899 Use new RMM API based on Cython

## Bug Fixes

- PR #2584 ORC Reader: fix parsing of `DECIMAL` index positions
- PR #2619 Fix groupby serialization/deserialization
- PR #2614 Update Java version to match
- PR #2601 Fixes nlargest(1) issue in Series and Dataframe
- PR #2610 Fix a bug in index serialization (properly pass DeviceNDArray)
- PR #2621 Fixes the floordiv issue of not promoting float type when rhs is 0
- PR #2611 Types Test: fix static casting from negative int to string
- PR #2618 IO Readers: Fix datasource memory map failure for multiple reads
- PR #2628 groupby_without_aggregation non-nullable input table produces non-nullable output
- PR #2615 fix string category partitioning in java API
- PR #2641 fix string category and timeunit concat in the java API
- PR #2649 Fix groupby issue resulting from column_empty bug
- PR #2658 Fix astype() for null categorical columns
- PR #2660 fix column string category and timeunit concat in the java API
- PR #2664 ORC reader: fix `skip_rows` larger than first stripe
- PR #2654 Allow Java gdfOrderBy to work with string categories
- PR #2669 AVRO reader: fix non-deterministic output
- PR #2668 Update Java bindings to specify timestamp units for ORC and Parquet readers
- PR #2679 AVRO reader: fix cuda errors when decoding compressed streams
- PR #2692 Add concatenation for data-frame with different headers (empty and non-empty)
- PR #2651 Remove nvidia driver installation from ci/cpu/build.sh
- PR #2697 Ensure csv reader sets datetime column time units
- PR #2698 Return RangeIndex from contiguous slice of RangeIndex
- PR #2672 Fix null and integer handling in round
- PR #2704 Parquet Reader: Fix crash when loading string column with nulls
- PR #2725 Fix Jitify issue with running on Turing using CUDA version < 10
- PR #2731 Fix building of benchmarks
- PR #2738 Fix java to find new NVStrings locations
- PR #2736 Pin Jitify branch to v0.10 version
- PR #2742 IO Readers: Fix possible silent failures when creating `NvStrings` instance
- PR #2753 Fix java quantile API calls
- PR #2762 Fix validity processing for time in java
- PR #2796 Fix handling string slicing and other nvstrings delegated methods with dask
- PR #2769 Fix link to API docs in README.md
- PR #2772 Handle multiindex pandas Series #2772
- PR #2749 Fix apply_rows/apply_chunks pessimistic null mask to use in_cols null masks only
- PR #2752 CSV Reader: Fix exception when there's no rows to process
- PR #2716 Added Exception for `StringMethods` in string methods
- PR #2787 Fix Broadcasting `None` to `cudf-series`
- PR #2794 Fix async race in NVCategory::get_value and get_value_bounds
- PR #2795 Fix java build/cast error
- PR #2496 Fix improper merge of two dataframes when names differ
- PR #2824 Fix issue with incorrect result when Numeric Series replace is called several times
- PR #2751 Replace value with null
- PR #2765 Fix Java inequality comparisons for string category
- PR #2818 Fix java join API to use new C++ join API
- PR #2841 Fix nvstrings.slice and slice_from for range (0,0)
- PR #2837 Fix join benchmark
- PR #2809 Add hash_df and group_split dispatch functions for dask
- PR #2843 Parquet reader: fix skip_rows when not aligned with page or row_group boundaries
- PR #2851 Deleted existing dask-cudf/record.txt
- PR #2854 Fix column creation from ephemeral objects exposing __cuda_array_interface__
- PR #2860 Fix boolean indexing when the result is a single row
- PR #2859 Fix tail method issue for string columns
- PR #2852 Fixed `cumsum()` and `cumprod()` on boolean series.
- PR #2865 DaskIO: Fix `read_csv` and `read_orc` when input is list of files
- PR #2750 Fixed casting values to cudf::bool8 so non-zero values always cast to true
- PR #2873 Fixed dask_cudf read_partition bug by generating ParquetDatasetPiece
- PR #2850 Fixes dask_cudf.read_parquet on partitioned datasets
- PR #2896 Properly handle `axis` string keywords in `concat`


# cuDF 0.9.0 (21 Aug 2019)

## New Features

- PR #1993 Add CUDA-accelerated series aggregations: mean, var, std
- PR #2111 IO Readers: Support memory buffer, file-like object, and URL inputs
- PR #2012 Add `reindex()` to DataFrame and Series
- PR #2097 Add GPU-accelerated AVRO reader
- PR #2098 Support binary ops on DFs and Series with mismatched indices
- PR #2160 Merge `dask-cudf` codebase into `cudf` repo
- PR #2149 CSV Reader: Add `hex` dtype for explicit hexadecimal parsing
- PR #2156 Add `upper_bound()` and `lower_bound()` for libcudf tables and `searchsorted()` for cuDF Series
- PR #2158 CSV Reader: Support single, non-list/dict argument for `dtype`
- PR #2177 CSV Reader: Add `parse_dates` parameter for explicit date inference
- PR #1744 cudf::apply_boolean_mask and cudf::drop_nulls support for cudf::table inputs (multi-column)
- PR #2196 Add `DataFrame.dropna()`
- PR #2197 CSV Writer: add `chunksize` parameter for `to_csv`
- PR #2215 `type_dispatcher` benchmark
- PR #2179 Add Java quantiles
- PR #2157 Add __array_function__ to DataFrame and Series
- PR #2212 Java support for ORC reader
- PR #2224 Add DataFrame isna, isnull, notna functions
- PR #2236 Add Series.drop_duplicates
- PR #2105 Add hash-based join benchmark
- PR #2316 Add unique, nunique, and value_counts for datetime columns
- PR #2337 Add Java support for slicing a ColumnVector
- PR #2049 Add cudf::merge (sorted merge)
- PR #2368 Full cudf+dask Parquet Support
- PR #2380 New cudf::is_sorted checks whether cudf::table is sorted
- PR #2356 Java column vector standard deviation support
- PR #2221 MultiIndex full indexing - Support iloc and wildcards for loc
- PR #2429 Java support for getting length of strings in a ColumnVector
- PR #2415 Add `value_counts` for series of any type
- PR #2446 Add __array_function__ for index
- PR #2437 ORC reader: Add 'use_np_dtypes' option
- PR #2382 Add CategoricalAccessor add, remove, rename, and ordering methods
- PR #2464 Native implement `__cuda_array_interface__` for Series/Index/Column objects
- PR #2425 Rolling window now accepts array-based user-defined functions
- PR #2442 Add __setitem__
- PR #2449 Java support for getting byte count of strings in a ColumnVector
- PR #2492 Add groupby.size() method
- PR #2358 Add cudf::nans_to_nulls: convert floating point column into bitmask
- PR #2489 Add drop argument to set_index
- PR #2491 Add Java bindings for ORC reader 'use_np_dtypes' option
- PR #2213 Support s/ms/us/ns DatetimeColumn time unit resolutions
- PR #2536 Add _constructor properties to Series and DataFrame

## Improvements

- PR #2103 Move old `column` and `bitmask` files into `legacy/` directory
- PR #2109 added name to Python column classes
- PR #1947 Cleanup serialization code
- PR #2125 More aggregate in java API
- PR #2127 Add in java Scalar tests
- PR #2088 Refactor of Python groupby code
- PR #2130 Java serialization and deserialization of tables.
- PR #2131 Chunk rows logic added to csv_writer
- PR #2129 Add functions in the Java API to support nullable column filtering
- PR #2165 made changes to get_dummies api for it to be available in MethodCache
- PR #2171 Add CodeCov integration, fix doc version, make --skip-tests work when invoking with source
- PR #2184 handle remote orc files for dask-cudf
- PR #2186 Add `getitem` and `getattr` style access to Rolling objects
- PR #2168 Use cudf.Column for CategoricalColumn's categories instead of a tuple
- PR #2193 DOC: cudf::type_dispatcher documentation for specializing dispatched functors
- PR #2199 Better java support for appending strings
- PR #2176 Added column dtype support for datetime, int8, int16 to csv_writer
- PR #2209 Matching `get_dummies` & `select_dtypes` behavior to pandas
- PR #2217 Updated Java bindings to use the new groupby API
- PR #2214 DOC: Update doc instructions to build/install `cudf` and `dask-cudf`
- PR #2220 Update Java bindings for reduction rename
- PR #2232 Move CodeCov upload from build script to Jenkins
- PR #2225 refactor to use libcudf for gathering columns in dataframes
- PR #2293 Improve join performance (faster compute_join_output_size)
- PR #2300 Create separate dask codeowners for dask-cudf codebase
- PR #2304 gdf_group_by_without_aggregations returns gdf_column
- PR #2309 Java readers: remove redundant copy of result pointers
- PR #2307 Add `black` and `isort` to style checker script
- PR #2345 Restore removal of old groupby implementation
- PR #2342 Improve `astype()` to operate all ways
- PR #2329 using libcudf cudf::copy for column deep copy
- PR #2344 DOC: docs on code formatting for contributors
- PR #2376 Add inoperative axis= and win_type= arguments to Rolling()
- PR #2378 remove dask for (de-)serialization of cudf objects
- PR #2353 Bump Arrow and Dask versions
- PR #2377 Replace `standard_python_slice` with just `slice.indices()`
- PR #2373 cudf.DataFrame enchancements & Series.values support
- PR #2392 Remove dlpack submodule; make cuDF's Cython API externally accessible
- PR #2430 Updated Java bindings to use the new unary API
- PR #2406 Moved all existing `table` related files to a `legacy/` directory
- PR #2350 Performance related changes to get_dummies
- PR #2420 Remove `cudautils.astype` and replace with `typecast.apply_cast`
- PR #2456 Small improvement to typecast utility
- PR #2458 Fix handling of thirdparty packages in `isort` config
- PR #2459 IO Readers: Consolidate all readers to use `datasource` class
- PR #2475 Exposed type_dispatcher.hpp, nvcategory_util.hpp and wrapper_types.hpp in the include folder
- PR #2484 Enabled building libcudf as a static library
- PR #2453 Streamline CUDA_REL environment variable
- PR #2483 Bundle Boost filesystem dependency in the Java jar
- PR #2486 Java API hash functions
- PR #2481 Adds the ignore_null_keys option to the java api
- PR #2490 Java api: support multiple aggregates for the same column
- PR #2510 Java api: uses table based apply_boolean_mask
- PR #2432 Use pandas formatting for console, html, and latex output
- PR #2573 Bump numba version to 0.45.1
- PR #2606 Fix references to notebooks-contrib

## Bug Fixes

- PR #2086 Fixed quantile api behavior mismatch in series & dataframe
- PR #2128 Add offset param to host buffer readers in java API.
- PR #2145 Work around binops validity checks for java
- PR #2146 Work around unary_math validity checks for java
- PR #2151 Fixes bug in cudf::copy_range where null_count was invalid
- PR #2139 matching to pandas describe behavior & fixing nan values issue
- PR #2161 Implicitly convert unsigned to signed integer types in binops
- PR #2154 CSV Reader: Fix bools misdetected as strings dtype
- PR #2178 Fix bug in rolling bindings where a view of an ephemeral column was being taken
- PR #2180 Fix issue with isort reordering `importorskip` below imports depending on them
- PR #2187 fix to honor dtype when numpy arrays are passed to columnops.as_column
- PR #2190 Fix issue in astype conversion of string column to 'str'
- PR #2208 Fix issue with calling `head()` on one row dataframe
- PR #2229 Propagate exceptions from Cython cdef functions
- PR #2234 Fix issue with local build script not properly building
- PR #2223 Fix CUDA invalid configuration errors reported after loading small compressed ORC files
- PR #2162 Setting is_unique and is_monotonic-related attributes
- PR #2244 Fix ORC RLEv2 delta mode decoding with nonzero residual delta width
- PR #2297 Work around `var/std` unsupported only at debug build
- PR #2302 Fixed java serialization corner case
- PR #2355 Handle float16 in binary operations
- PR #2311 Fix copy behaviour for GenericIndex
- PR #2349 Fix issues with String filter in java API
- PR #2323 Fix groupby on categoricals
- PR #2328 Ensure order is preserved in CategoricalAccessor._set_categories
- PR #2202 Fix issue with unary ops mishandling empty input
- PR #2326 Fix for bug in DLPack when reading multiple columns
- PR #2324 Fix cudf Docker build
- PR #2325 Fix ORC RLEv2 patched base mode decoding with nonzero patch width
- PR #2235 Fix get_dummies to be compatible with dask
- PR #2332 Zero initialize gdf_dtype_extra_info
- PR #2355 Handle float16 in binary operations
- PR #2360 Fix missing dtype handling in cudf.Series & columnops.as_column
- PR #2364 Fix quantile api and other trivial issues around it
- PR #2361 Fixed issue with `codes` of CategoricalIndex
- PR #2357 Fixed inconsistent type of index created with from_pandas vs direct construction
- PR #2389 Fixed Rolling __getattr__ and __getitem__ for offset based windows
- PR #2402 Fixed bug in valid mask computation in cudf::copy_if (apply_boolean_mask)
- PR #2401 Fix to a scalar datetime(of type Days) issue
- PR #2386 Correctly allocate output valids in groupby
- PR #2411 Fixed failures on binary op on single element string column
- PR #2422 Fix Pandas logical binary operation incompatibilites
- PR #2447 Fix CodeCov posting build statuses temporarily
- PR #2450 Fix erroneous null handling in `cudf.DataFrame`'s `apply_rows`
- PR #2470 Fix issues with empty strings and string categories (Java)
- PR #2471 Fix String Column Validity.
- PR #2481 Fix java validity buffer serialization
- PR #2485 Updated bytes calculation to use size_t to avoid overflow in column concat
- PR #2461 Fix groupby multiple aggregations same column
- PR #2514 Fix cudf::drop_nulls threshold handling in Cython
- PR #2516 Fix utilities include paths and meta.yaml header paths
- PR #2517 Fix device memory leak in to_dlpack tensor deleter
- PR #2431 Fix local build generated file ownerships
- PR #2511 Added import of orc, refactored exception handlers to not squash fatal exceptions
- PR #2527 Fix index and column input handling in dask_cudf read_parquet
- PR #2466 Fix `dataframe.query` returning null rows erroneously
- PR #2548 Orc reader: fix non-deterministic data decoding at chunk boundaries
- PR #2557 fix cudautils import in string.py
- PR #2521 Fix casting datetimes from/to the same resolution
- PR #2545 Fix MultiIndexes with datetime levels
- PR #2560 Remove duplicate `dlpack` definition in conda recipe
- PR #2567 Fix ColumnVector.fromScalar issues while dealing with null scalars
- PR #2565 Orc reader: fix incorrect data decoding of int64 data types
- PR #2577 Fix search benchmark compilation error by adding necessary header
- PR #2604 Fix a bug in copying.pyx:_normalize_types that upcasted int32 to int64


# cuDF 0.8.0 (27 June 2019)

## New Features

- PR #1524 Add GPU-accelerated JSON Lines parser with limited feature set
- PR #1569 Add support for Json objects to the JSON Lines reader
- PR #1622 Add Series.loc
- PR #1654 Add cudf::apply_boolean_mask: faster replacement for gdf_apply_stencil
- PR #1487 cython gather/scatter
- PR #1310 Implemented the slice/split functionality.
- PR #1630 Add Python layer to the GPU-accelerated JSON reader
- PR #1745 Add rounding of numeric columns via Numba
- PR #1772 JSON reader: add support for BytesIO and StringIO input
- PR #1527 Support GDF_BOOL8 in readers and writers
- PR #1819 Logical operators (AND, OR, NOT) for libcudf and cuDF
- PR #1813 ORC Reader: Add support for stripe selection
- PR #1828 JSON Reader: add suport for bool8 columns
- PR #1833 Add column iterator with/without nulls
- PR #1665 Add the point-in-polygon GIS function
- PR #1863 Series and Dataframe methods for all and any
- PR #1908 cudf::copy_range and cudf::fill for copying/assigning an index or range to a constant
- PR #1921 Add additional formats for typecasting to/from strings
- PR #1807 Add Series.dropna()
- PR #1987 Allow user defined functions in the form of ptx code to be passed to binops
- PR #1948 Add operator functions like `Series.add()` to DataFrame and Series
- PR #1954 Add skip test argument to GPU build script
- PR #2018 Add bindings for new groupby C++ API
- PR #1984 Add rolling window operations Series.rolling() and DataFrame.rolling()
- PR #1542 Python method and bindings for to_csv
- PR #1995 Add Java API
- PR #1998 Add google benchmark to cudf
- PR #1845 Add cudf::drop_duplicates, DataFrame.drop_duplicates
- PR #1652 Added `Series.where()` feature
- PR #2074 Java Aggregates, logical ops, and better RMM support
- PR #2140 Add a `cudf::transform` function
- PR #2068 Concatenation of different typed columns

## Improvements

- PR #1538 Replacing LesserRTTI with inequality_comparator
- PR #1703 C++: Added non-aggregating `insert` to `concurrent_unordered_map` with specializations to store pairs with a single atomicCAS when possible.
- PR #1422 C++: Added a RAII wrapper for CUDA streams
- PR #1701 Added `unique` method for stringColumns
- PR #1713 Add documentation for Dask-XGBoost
- PR #1666 CSV Reader: Improve performance for files with large number of columns
- PR #1725 Enable the ability to use a single column groupby as its own index
- PR #1759 Add an example showing simultaneous rolling averages to `apply_grouped` documentation
- PR #1746 C++: Remove unused code: `windowed_ops.cu`, `sorting.cu`, `hash_ops.cu`
- PR #1748 C++: Add `bool` nullability flag to `device_table` row operators
- PR #1764 Improve Numerical column: `mean_var` and `mean`
- PR #1767 Speed up Python unit tests
- PR #1770 Added build.sh script, updated CI scripts and documentation
- PR #1739 ORC Reader: Add more pytest coverage
- PR #1696 Added null support in `Series.replace()`.
- PR #1390 Added some basic utility functions for `gdf_column`'s
- PR #1791 Added general column comparison code for testing
- PR #1795 Add printing of git submodule info to `print_env.sh`
- PR #1796 Removing old sort based group by code and gdf_filter
- PR #1811 Added funtions for copying/allocating `cudf::table`s
- PR #1838 Improve columnops.column_empty so that it returns typed columns instead of a generic Column
- PR #1890 Add utils.get_dummies- a pandas-like wrapper around one_hot-encoding
- PR #1823 CSV Reader: default the column type to string for empty dataframes
- PR #1827 Create bindings for scalar-vector binops, and update one_hot_encoding to use them
- PR #1817 Operators now support different sized dataframes as long as they don't share different sized columns
- PR #1855 Transition replace_nulls to new C++ API and update corresponding Cython/Python code
- PR #1858 Add `std::initializer_list` constructor to `column_wrapper`
- PR #1846 C++ type-erased gdf_equal_columns test util; fix gdf_equal_columns logic error
- PR #1390 Added some basic utility functions for `gdf_column`s
- PR #1391 Tidy up bit-resolution-operation and bitmask class code
- PR #1882 Add iloc functionality to MultiIndex dataframes
- PR #1884 Rolling windows: general enhancements and better coverage for unit tests
- PR #1886 support GDF_STRING_CATEGORY columns in apply_boolean_mask, drop_nulls and other libcudf functions
- PR #1896 Improve performance of groupby with levels specified in dask-cudf
- PR #1915 Improve iloc performance for non-contiguous row selection
- PR #1859 Convert read_json into a C++ API
- PR #1919 Rename libcudf namespace gdf to namespace cudf
- PR #1850 Support left_on and right_on for DataFrame merge operator
- PR #1930 Specialize constructor for `cudf::bool8` to cast argument to `bool`
- PR #1938 Add default constructor for `column_wrapper`
- PR #1930 Specialize constructor for `cudf::bool8` to cast argument to `bool`
- PR #1952 consolidate libcudf public API headers in include/cudf
- PR #1949 Improved selection with boolmask using libcudf `apply_boolean_mask`
- PR #1956 Add support for nulls in `query()`
- PR #1973 Update `std::tuple` to `std::pair` in top-most libcudf APIs and C++ transition guide
- PR #1981 Convert read_csv into a C++ API
- PR #1868 ORC Reader: Support row index for speed up on small/medium datasets
- PR #1964 Added support for list-like types in Series.str.cat
- PR #2005 Use HTML5 details tag in bug report issue template
- PR #2003 Removed few redundant unit-tests from test_string.py::test_string_cat
- PR #1944 Groupby design improvements
- PR #2017 Convert `read_orc()` into a C++ API
- PR #2011 Convert `read_parquet()` into a C++ API
- PR #1756 Add documentation "10 Minutes to cuDF and dask_cuDF"
- PR #2034 Adding support for string columns concatenation using "add" binary operator
- PR #2042 Replace old "10 Minutes" guide with new guide for docs build process
- PR #2036 Make library of common test utils to speed up tests compilation
- PR #2022 Facilitating get_dummies to be a high level api too
- PR #2050 Namespace IO readers and add back free-form `read_xxx` functions
- PR #2104 Add a functional ``sort=`` keyword argument to groupby
- PR #2108 Add `find_and_replace` for StringColumn for replacing single values

## Bug Fixes

- PR #1465 Fix for test_orc.py and test_sparse_df.py test failures
- PR #1583 Fix underlying issue in `as_index()` that was causing `Series.quantile()` to fail
- PR #1680 Add errors= keyword to drop() to fix cudf-dask bug
- PR #1651 Fix `query` function on empty dataframe
- PR #1616 Fix CategoricalColumn to access categories by index instead of iteration
- PR #1660 Fix bug in `loc` when indexing with a column name (a string)
- PR #1683 ORC reader: fix timestamp conversion to UTC
- PR #1613 Improve CategoricalColumn.fillna(-1) performance
- PR #1642 Fix failure of CSV_TEST gdf_csv_test.SkiprowsNrows on multiuser systems
- PR #1709 Fix handling of `datetime64[ms]` in `dataframe.select_dtypes`
- PR #1704 CSV Reader: Add support for the plus sign in number fields
- PR #1687 CSV reader: return an empty dataframe for zero size input
- PR #1757 Concatenating columns with null columns
- PR #1755 Add col_level keyword argument to melt
- PR #1758 Fix df.set_index() when setting index from an empty column
- PR #1749 ORC reader: fix long strings of NULL values resulting in incorrect data
- PR #1742 Parquet Reader: Fix index column name to match PANDAS compat
- PR #1782 Update libcudf doc version
- PR #1783 Update conda dependencies
- PR #1786 Maintain the original series name in series.unique output
- PR #1760 CSV Reader: fix segfault when dtype list only includes columns from usecols list
- PR #1831 build.sh: Assuming python is in PATH instead of using PYTHON env var
- PR #1839 Raise an error instead of segfaulting when transposing a DataFrame with StringColumns
- PR #1840 Retain index correctly during merge left_on right_on
- PR #1825 cuDF: Multiaggregation Groupby Failures
- PR #1789 CSV Reader: Fix missing support for specifying `int8` and `int16` dtypes
- PR #1857 Cython Bindings: Handle `bool` columns while calling `column_view_from_NDArrays`
- PR #1849 Allow DataFrame support methods to pass arguments to the methods
- PR #1847 Fixed #1375 by moving the nvstring check into the wrapper function
- PR #1864 Fixing cudf reduction for POWER platform
- PR #1869 Parquet reader: fix Dask timestamps not matching with Pandas (convert to milliseconds)
- PR #1876 add dtype=bool for `any`, `all` to treat integer column correctly
- PR #1875 CSV reader: take NaN values into account in dtype detection
- PR #1873 Add column dtype checking for the all/any methods
- PR #1902 Bug with string iteration in _apply_basic_agg
- PR #1887 Fix for initialization issue in pq_read_arg,orc_read_arg
- PR #1867 JSON reader: add support for null/empty fields, including the 'null' literal
- PR #1891 Fix bug #1750 in string column comparison
- PR #1909 Support of `to_pandas()` of boolean series with null values
- PR #1923 Use prefix removal when two aggs are called on a SeriesGroupBy
- PR #1914 Zero initialize gdf_column local variables
- PR #1959 Add support for comparing boolean Series to scalar
- PR #1966 Ignore index fix in series append
- PR #1967 Compute index __sizeof__ only once for DataFrame __sizeof__
- PR #1977 Support CUDA installation in default system directories
- PR #1982 Fixes incorrect index name after join operation
- PR #1985 Implement `GDF_PYMOD`, a special modulo that follows python's sign rules
- PR #1991 Parquet reader: fix decoding of NULLs
- PR #1990 Fixes a rendering bug in the `apply_grouped` documentation
- PR #1978 Fix for values being filled in an empty dataframe
- PR #2001 Correctly create MultiColumn from Pandas MultiColumn
- PR #2006 Handle empty dataframe groupby construction for dask
- PR #1965 Parquet Reader: Fix duplicate index column when it's already in `use_cols`
- PR #2033 Add pip to conda environment files to fix warning
- PR #2028 CSV Reader: Fix reading of uncompressed files without a recognized file extension
- PR #2073 Fix an issue when gathering columns with NVCategory and nulls
- PR #2053 cudf::apply_boolean_mask return empty column for empty boolean mask
- PR #2066 exclude `IteratorTest.mean_var_output` test from debug build
- PR #2069 Fix JNI code to use read_csv and read_parquet APIs
- PR #2071 Fix bug with unfound transitive dependencies for GTests in Ubuntu 18.04
- PR #2089 Configure Sphinx to render params correctly
- PR #2091 Fix another bug with unfound transitive dependencies for `cudftestutils` in Ubuntu 18.04
- PR #2115 Just apply `--disable-new-dtags` instead of trying to define all the transitive dependencies
- PR #2106 Fix errors in JitCache tests caused by sharing of device memory between processes
- PR #2120 Fix errors in JitCache tests caused by running multiple threads on the same data
- PR #2102 Fix memory leak in groupby
- PR #2113 fixed typo in to_csv code example


# cudf 0.7.2 (16 May 2019)

## New Features

- PR #1735 Added overload for atomicAdd on int64. Streamlined implementation of custom atomic overloads.
- PR #1741 Add MultiIndex concatenation

## Bug Fixes

- PR #1718 Fix issue with SeriesGroupBy MultiIndex in dask-cudf
- PR #1734 Python: fix performance regression for groupby count() aggregations
- PR #1768 Cython: fix handling read only schema buffers in gpuarrow reader


# cudf 0.7.1 (11 May 2019)

## New Features

- PR #1702 Lazy load MultiIndex to return groupby performance to near optimal.

## Bug Fixes

- PR #1708 Fix handling of `datetime64[ms]` in `dataframe.select_dtypes`


# cuDF 0.7.0 (10 May 2019)

## New Features

- PR #982 Implement gdf_group_by_without_aggregations and gdf_unique_indices functions
- PR #1142 Add `GDF_BOOL` column type
- PR #1194 Implement overloads for CUDA atomic operations
- PR #1292 Implemented Bitwise binary ops AND, OR, XOR (&, |, ^)
- PR #1235 Add GPU-accelerated Parquet Reader
- PR #1335 Added local_dict arg in `DataFrame.query()`.
- PR #1282 Add Series and DataFrame.describe()
- PR #1356 Rolling windows
- PR #1381 Add DataFrame._get_numeric_data
- PR #1388 Add CODEOWNERS file to auto-request reviews based on where changes are made
- PR #1396 Add DataFrame.drop method
- PR #1413 Add DataFrame.melt method
- PR #1412 Add DataFrame.pop()
- PR #1419 Initial CSV writer function
- PR #1441 Add Series level cumulative ops (cumsum, cummin, cummax, cumprod)
- PR #1420 Add script to build and test on a local gpuCI image
- PR #1440 Add DatetimeColumn.min(), DatetimeColumn.max()
- PR #1455 Add Series.Shift via Numba kernel
- PR #1441 Add Series level cumulative ops (cumsum, cummin, cummax, cumprod)
- PR #1461 Add Python coverage test to gpu build
- PR #1445 Parquet Reader: Add selective reading of rows and row group
- PR #1532 Parquet Reader: Add support for INT96 timestamps
- PR #1516 Add Series and DataFrame.ndim
- PR #1556 Add libcudf C++ transition guide
- PR #1466 Add GPU-accelerated ORC Reader
- PR #1565 Add build script for nightly doc builds
- PR #1508 Add Series isna, isnull, and notna
- PR #1456 Add Series.diff() via Numba kernel
- PR #1588 Add Index `astype` typecasting
- PR #1301 MultiIndex support
- PR #1599 Level keyword supported in groupby
- PR #929 Add support operations to dataframe
- PR #1609 Groupby accept list of Series
- PR #1658 Support `group_keys=True` keyword in groupby method

## Improvements

- PR #1531 Refactor closures as private functions in gpuarrow
- PR #1404 Parquet reader page data decoding speedup
- PR #1076 Use `type_dispatcher` in join, quantiles, filter, segmented sort, radix sort and hash_groupby
- PR #1202 Simplify README.md
- PR #1149 CSV Reader: Change convertStrToValue() functions to `__device__` only
- PR #1238 Improve performance of the CUDA trie used in the CSV reader
- PR #1245 Use file cache for JIT kernels
- PR #1278 Update CONTRIBUTING for new conda environment yml naming conventions
- PR #1163 Refactored UnaryOps. Reduced API to two functions: `gdf_unary_math` and `gdf_cast`. Added `abs`, `-`, and `~` ops. Changed bindings to Cython
- PR #1284 Update docs version
- PR #1287 add exclude argument to cudf.select_dtype function
- PR #1286 Refactor some of the CSV Reader kernels into generic utility functions
- PR #1291 fillna in `Series.to_gpu_array()` and `Series.to_array()` can accept the scalar too now.
- PR #1005 generic `reduction` and `scan` support
- PR #1349 Replace modernGPU sort join with thrust.
- PR #1363 Add a dataframe.mean(...) that raises NotImplementedError to satisfy `dask.dataframe.utils.is_dataframe_like`
- PR #1319 CSV Reader: Use column wrapper for gdf_column output alloc/dealloc
- PR #1376 Change series quantile default to linear
- PR #1399 Replace CFFI bindings for NVTX functions with Cython bindings
- PR #1389 Refactored `set_null_count()`
- PR #1386 Added macros `GDF_TRY()`, `CUDF_TRY()` and `ASSERT_CUDF_SUCCEEDED()`
- PR #1435 Rework CMake and conda recipes to depend on installed libraries
- PR #1391 Tidy up bit-resolution-operation and bitmask class code
- PR #1439 Add cmake variable to enable compiling CUDA code with -lineinfo
- PR #1462 Add ability to read parquet files from arrow::io::RandomAccessFile
- PR #1453 Convert CSV Reader CFFI to Cython
- PR #1479 Convert Parquet Reader CFFI to Cython
- PR #1397 Add a utility function for producing an overflow-safe kernel launch grid configuration
- PR #1382 Add GPU parsing of nested brackets to cuIO parsing utilities
- PR #1481 Add cudf::table constructor to allocate a set of `gdf_column`s
- PR #1484 Convert GroupBy CFFI to Cython
- PR #1463 Allow and default melt keyword argument var_name to be None
- PR #1486 Parquet Reader: Use device_buffer rather than device_ptr
- PR #1525 Add cudatoolkit conda dependency
- PR #1520 Renamed `src/dataframe` to `src/table` and moved `table.hpp`. Made `types.hpp` to be type declarations only.
- PR #1492 Convert transpose CFFI to Cython
- PR #1495 Convert binary and unary ops CFFI to Cython
- PR #1503 Convert sorting and hashing ops CFFI to Cython
- PR #1522 Use latest release version in update-version CI script
- PR #1533 Remove stale join CFFI, fix memory leaks in join Cython
- PR #1521 Added `row_bitmask` to compute bitmask for rows of a table. Merged `valids_ops.cu` and `bitmask_ops.cu`
- PR #1553 Overload `hash_row` to avoid using intial hash values. Updated `gdf_hash` to select between overloads
- PR #1585 Updated `cudf::table` to maintain own copy of wrapped `gdf_column*`s
- PR #1559 Add `except +` to all Cython function definitions to catch C++ exceptions properly
- PR #1617 `has_nulls` and `column_dtypes` for `cudf::table`
- PR #1590 Remove CFFI from the build / install process entirely
- PR #1536 Convert gpuarrow CFFI to Cython
- PR #1655 Add `Column._pointer` as a way to access underlying `gdf_column*` of a `Column`
- PR #1655 Update readme conda install instructions for cudf version 0.6 and 0.7


## Bug Fixes

- PR #1233 Fix dtypes issue while adding the column to `str` dataframe.
- PR #1254 CSV Reader: fix data type detection for floating-point numbers in scientific notation
- PR #1289 Fix looping over each value instead of each category in concatenation
- PR #1293 Fix Inaccurate error message in join.pyx
- PR #1308 Add atomicCAS overload for `int8_t`, `int16_t`
- PR #1317 Fix catch polymorphic exception by reference in ipc.cu
- PR #1325 Fix dtype of null bitmasks to int8
- PR #1326 Update build documentation to use -DCMAKE_CXX11_ABI=ON
- PR #1334 Add "na_position" argument to CategoricalColumn sort_by_values
- PR #1321 Fix out of bounds warning when checking Bzip2 header
- PR #1359 Add atomicAnd/Or/Xor for integers
- PR #1354 Fix `fillna()` behaviour when replacing values with different dtypes
- PR #1347 Fixed core dump issue while passing dict_dtypes without column names in `cudf.read_csv()`
- PR #1379 Fixed build failure caused due to error: 'col_dtype' may be used uninitialized
- PR #1392 Update cudf Dockerfile and package_versions.sh
- PR #1385 Added INT8 type to `_schema_to_dtype` for use in GpuArrowReader
- PR #1393 Fixed a bug in `gdf_count_nonzero_mask()` for the case of 0 bits to count
- PR #1395 Update CONTRIBUTING to use the environment variable CUDF_HOME
- PR #1416 Fix bug at gdf_quantile_exact and gdf_quantile_appox
- PR #1421 Fix remove creation of series multiple times during `add_column()`
- PR #1405 CSV Reader: Fix memory leaks on read_csv() failure
- PR #1328 Fix CategoricalColumn to_arrow() null mask
- PR #1433 Fix NVStrings/categories includes
- PR #1432 Update NVStrings to 0.7.* to coincide with 0.7 development
- PR #1483 Modify CSV reader to avoid cropping blank quoted characters in non-string fields
- PR #1446 Merge 1275 hotfix from master into branch-0.7
- PR #1447 Fix legacy groupby apply docstring
- PR #1451 Fix hash join estimated result size is not correct
- PR #1454 Fix local build script improperly change directory permissions
- PR #1490 Require Dask 1.1.0+ for `is_dataframe_like` test or skip otherwise.
- PR #1491 Use more specific directories & groups in CODEOWNERS
- PR #1497 Fix Thrust issue on CentOS caused by missing default constructor of host_vector elements
- PR #1498 Add missing include guard to device_atomics.cuh and separated DEVICE_ATOMICS_TEST
- PR #1506 Fix csv-write call to updated NVStrings method
- PR #1510 Added nvstrings `fillna()` function
- PR #1507 Parquet Reader: Default string data to GDF_STRING
- PR #1535 Fix doc issue to ensure correct labelling of cudf.series
- PR #1537 Fix `undefined reference` link error in HashPartitionTest
- PR #1548 Fix ci/local/build.sh README from using an incorrect image example
- PR #1551 CSV Reader: Fix integer column name indexing
- PR #1586 Fix broken `scalar_wrapper::operator==`
- PR #1591 ORC/Parquet Reader: Fix missing import for FileNotFoundError exception
- PR #1573 Parquet Reader: Fix crash due to clash with ORC reader datasource
- PR #1607 Revert change of `column.to_dense_buffer` always return by copy for performance concerns
- PR #1618 ORC reader: fix assert & data output when nrows/skiprows isn't aligned to stripe boundaries
- PR #1631 Fix failure of TYPES_TEST on some gcc-7 based systems.
- PR #1641 CSV Reader: Fix skip_blank_lines behavior with Windows line terminators (\r\n)
- PR #1648 ORC reader: fix non-deterministic output when skiprows is non-zero
- PR #1676 Fix groupby `as_index` behaviour with `MultiIndex`
- PR #1659 Fix bug caused by empty groupbys and multiindex slicing throwing exceptions
- PR #1656 Correct Groupby failure in dask when un-aggregable columns are left in dataframe.
- PR #1689 Fix groupby performance regression
- PR #1694 Add Cython as a runtime dependency since it's required in `setup.py`


# cuDF 0.6.1 (25 Mar 2019)

## Bug Fixes

- PR #1275 Fix CentOS exception in DataFrame.hash_partition from using value "returned" by a void function


# cuDF 0.6.0 (22 Mar 2019)

## New Features

- PR #760 Raise `FileNotFoundError` instead of `GDF_FILE_ERROR` in `read_csv` if the file does not exist
- PR #539 Add Python bindings for replace function
- PR #823 Add Doxygen configuration to enable building HTML documentation for libcudf C/C++ API
- PR #807 CSV Reader: Add byte_range parameter to specify the range in the input file to be read
- PR #857 Add Tail method for Series/DataFrame and update Head method to use iloc
- PR #858 Add series feature hashing support
- PR #871 CSV Reader: Add support for NA values, including user specified strings
- PR #893 Adds PyArrow based parquet readers / writers to Python, fix category dtype handling, fix arrow ingest buffer size issues
- PR #867 CSV Reader: Add support for ignoring blank lines and comment lines
- PR #887 Add Series digitize method
- PR #895 Add Series groupby
- PR #898 Add DataFrame.groupby(level=0) support
- PR #920 Add feather, JSON, HDF5 readers / writers from PyArrow / Pandas
- PR #888 CSV Reader: Add prefix parameter for column names, used when parsing without a header
- PR #913 Add DLPack support: convert between cuDF DataFrame and DLTensor
- PR #939 Add ORC reader from PyArrow
- PR #918 Add Series.groupby(level=0) support
- PR #906 Add binary and comparison ops to DataFrame
- PR #958 Support unary and binary ops on indexes
- PR #964 Add `rename` method to `DataFrame`, `Series`, and `Index`
- PR #985 Add `Series.to_frame` method
- PR #985 Add `drop=` keyword to reset_index method
- PR #994 Remove references to pygdf
- PR #990 Add external series groupby support
- PR #988 Add top-level merge function to cuDF
- PR #992 Add comparison binaryops to DateTime columns
- PR #996 Replace relative path imports with absolute paths in tests
- PR #995 CSV Reader: Add index_col parameter to specify the column name or index to be used as row labels
- PR #1004 Add `from_gpu_matrix` method to DataFrame
- PR #997 Add property index setter
- PR #1007 Replace relative path imports with absolute paths in cudf
- PR #1013 select columns with df.columns
- PR #1016 Rename Series.unique_count() to nunique() to match pandas API
- PR #947 Prefixsum to handle nulls and float types
- PR #1029 Remove rest of relative path imports
- PR #1021 Add filtered selection with assignment for Dataframes
- PR #872 Adding NVCategory support to cudf apis
- PR #1052 Add left/right_index and left/right_on keywords to merge
- PR #1091 Add `indicator=` and `suffixes=` keywords to merge
- PR #1107 Add unsupported keywords to Series.fillna
- PR #1032 Add string support to cuDF python
- PR #1136 Removed `gdf_concat`
- PR #1153 Added function for getting the padded allocation size for valid bitmask
- PR #1148 Add cudf.sqrt for dataframes and Series
- PR #1159 Add Python bindings for libcudf dlpack functions
- PR #1155 Add __array_ufunc__ for DataFrame and Series for sqrt
- PR #1168 to_frame for series accepts a name argument


## Improvements

- PR #1218 Add dask-cudf page to API docs
- PR #892 Add support for heterogeneous types in binary ops with JIT
- PR #730 Improve performance of `gdf_table` constructor
- PR #561 Add Doxygen style comments to Join CUDA functions
- PR #813 unified libcudf API functions by replacing gpu_ with gdf_
- PR #822 Add support for `__cuda_array_interface__` for ingest
- PR #756 Consolidate common helper functions from unordered map and multimap
- PR #753 Improve performance of groupby sum and average, especially for cases with few groups.
- PR #836 Add ingest support for arrow chunked arrays in Column, Series, DataFrame creation
- PR #763 Format doxygen comments for csv_read_arg struct
- PR #532 CSV Reader: Use type dispatcher instead of switch block
- PR #694 Unit test utilities improvements
- PR #878 Add better indexing to Groupby
- PR #554 Add `empty` method and `is_monotonic` attribute to `Index`
- PR #1040 Fixed up Doxygen comment tags
- PR #909 CSV Reader: Avoid host->device->host copy for header row data
- PR #916 Improved unit testing and error checking for `gdf_column_concat`
- PR #941 Replace `numpy` call in `Series.hash_encode` with `numba`
- PR #942 Added increment/decrement operators for wrapper types
- PR #943 Updated `count_nonzero_mask` to return `num_rows` when the mask is null
- PR #952 Added trait to map C++ type to `gdf_dtype`
- PR #966 Updated RMM submodule.
- PR #998 Add IO reader/writer modules to API docs, fix for missing cudf.Series docs
- PR #1017 concatenate along columns for Series and DataFrames
- PR #1002 Support indexing a dataframe with another boolean dataframe
- PR #1018 Better concatenation for Series and Dataframes
- PR #1036 Use Numpydoc style docstrings
- PR #1047 Adding gdf_dtype_extra_info to gdf_column_view_augmented
- PR #1054 Added default ctor to SerialTrieNode to overcome Thrust issue in CentOS7 + CUDA10
- PR #1024 CSV Reader: Add support for hexadecimal integers in integral-type columns
- PR #1033 Update `fillna()` to use libcudf function `gdf_replace_nulls`
- PR #1066 Added inplace assignment for columns and select_dtypes for dataframes
- PR #1026 CSV Reader: Change the meaning and type of the quoting parameter to match Pandas
- PR #1100 Adds `CUDF_EXPECTS` error-checking macro
- PR #1092 Fix select_dtype docstring
- PR #1111 Added cudf::table
- PR #1108 Sorting for datetime columns
- PR #1120 Return a `Series` (not a `Column`) from `Series.cat.set_categories()`
- PR #1128 CSV Reader: The last data row does not need to be line terminated
- PR #1183 Bump Arrow version to 0.12.1
- PR #1208 Default to CXX11_ABI=ON
- PR #1252 Fix NVStrings dependencies for cuda 9.2 and 10.0
- PR #2037 Optimize the existing `gather` and `scatter` routines in `libcudf`

## Bug Fixes

- PR #821 Fix flake8 issues revealed by flake8 update
- PR #808 Resolved renamed `d_columns_valids` variable name
- PR #820 CSV Reader: fix the issue where reader adds additional rows when file uses \r\n as a line terminator
- PR #780 CSV Reader: Fix scientific notation parsing and null values for empty quotes
- PR #815 CSV Reader: Fix data parsing when tabs are present in the input CSV file
- PR #850 Fix bug where left joins where the left df has 0 rows causes a crash
- PR #861 Fix memory leak by preserving the boolean mask index
- PR #875 Handle unnamed indexes in to/from arrow functions
- PR #877 Fix ingest of 1 row arrow tables in from arrow function
- PR #876 Added missing `<type_traits>` include
- PR #889 Deleted test_rmm.py which has now moved to RMM repo
- PR #866 Merge v0.5.1 numpy ABI hotfix into 0.6
- PR #917 value_counts return int type on empty columns
- PR #611 Renamed `gdf_reduce_optimal_output_size()` -> `gdf_reduction_get_intermediate_output_size()`
- PR #923 fix index for negative slicing for cudf dataframe and series
- PR #927 CSV Reader: Fix category GDF_CATEGORY hashes not being computed properly
- PR #921 CSV Reader: Fix parsing errors with delim_whitespace, quotations in the header row, unnamed columns
- PR #933 Fix handling objects of all nulls in series creation
- PR #940 CSV Reader: Fix an issue where the last data row is missing when using byte_range
- PR #945 CSV Reader: Fix incorrect datetime64 when milliseconds or space separator are used
- PR #959 Groupby: Problem with column name lookup
- PR #950 Converting dataframe/recarry with non-contiguous arrays
- PR #963 CSV Reader: Fix another issue with missing data rows when using byte_range
- PR #999 Fix 0 sized kernel launches and empty sort_index exception
- PR #993 Fix dtype in selecting 0 rows from objects
- PR #1009 Fix performance regression in `to_pandas` method on DataFrame
- PR #1008 Remove custom dask communication approach
- PR #1001 CSV Reader: Fix a memory access error when reading a large (>2GB) file with date columns
- PR #1019 Binary Ops: Fix error when one input column has null mask but other doesn't
- PR #1014 CSV Reader: Fix false positives in bool value detection
- PR #1034 CSV Reader: Fix parsing floating point precision and leading zero exponents
- PR #1044 CSV Reader: Fix a segfault when byte range aligns with a page
- PR #1058 Added support for `DataFrame.loc[scalar]`
- PR #1060 Fix column creation with all valid nan values
- PR #1073 CSV Reader: Fix an issue where a column name includes the return character
- PR #1090 Updating Doxygen Comments
- PR #1080 Fix dtypes returned from loc / iloc because of lists
- PR #1102 CSV Reader: Minor fixes and memory usage improvements
- PR #1174: Fix release script typo
- PR #1137 Add prebuild script for CI
- PR #1118 Enhanced the `DataFrame.from_records()` feature
- PR #1129 Fix join performance with index parameter from using numpy array
- PR #1145 Issue with .agg call on multi-column dataframes
- PR #908 Some testing code cleanup
- PR #1167 Fix issue with null_count not being set after inplace fillna()
- PR #1184 Fix iloc performance regression
- PR #1185 Support left_on/right_on and also on=str in merge
- PR #1200 Fix allocating bitmasks with numba instead of rmm in allocate_mask function
- PR #1213 Fix bug with csv reader requesting subset of columns using wrong datatype
- PR #1223 gpuCI: Fix label on rapidsai channel on gpu build scripts
- PR #1242 Add explicit Thrust exec policy to fix NVCATEGORY_TEST segfault on some platforms
- PR #1246 Fix categorical tests that failed due to bad implicit type conversion
- PR #1255 Fix overwriting conda package main label uploads
- PR #1259 Add dlpack includes to pip build


# cuDF 0.5.1 (05 Feb 2019)

## Bug Fixes

- PR #842 Avoid using numpy via cimport to prevent ABI issues in Cython compilation


# cuDF 0.5.0 (28 Jan 2019)

## New Features

- PR #722 Add bzip2 decompression support to `read_csv()`
- PR #693 add ZLIB-based GZIP/ZIP support to `read_csv_strings()`
- PR #411 added null support to gdf_order_by (new API) and cudf_table::sort
- PR #525 Added GitHub Issue templates for bugs, documentation, new features, and questions
- PR #501 CSV Reader: Add support for user-specified decimal point and thousands separator to read_csv_strings()
- PR #455 CSV Reader: Add support for user-specified decimal point and thousands separator to read_csv()
- PR #439 add `DataFrame.drop` method similar to pandas
- PR #356 add `DataFrame.transpose` method and `DataFrame.T` property similar to pandas
- PR #505 CSV Reader: Add support for user-specified boolean values
- PR #350 Implemented Series replace function
- PR #490 Added print_env.sh script to gather relevant environment details when reporting cuDF issues
- PR #474 add ZLIB-based GZIP/ZIP support to `read_csv()`
- PR #547 Added melt similar to `pandas.melt()`
- PR #491 Add CI test script to check for updates to CHANGELOG.md in PRs
- PR #550 Add CI test script to check for style issues in PRs
- PR #558 Add CI scripts for cpu-based conda and gpu-based test builds
- PR #524 Add Boolean Indexing
- PR #564 Update python `sort_values` method to use updated libcudf `gdf_order_by` API
- PR #509 CSV Reader: Input CSV file can now be passed in as a text or a binary buffer
- PR #607 Add `__iter__` and iteritems to DataFrame class
- PR #643 added a new api gdf_replace_nulls that allows a user to replace nulls in a column

## Improvements

- PR #426 Removed sort-based groupby and refactored existing groupby APIs. Also improves C++/CUDA compile time.
- PR #461 Add `CUDF_HOME` variable in README.md to replace relative pathing.
- PR #472 RMM: Created centralized rmm::device_vector alias and rmm::exec_policy
- PR #500 Improved the concurrent hash map class to support partitioned (multi-pass) hash table building.
- PR #454 Improve CSV reader docs and examples
- PR #465 Added templated C++ API for RMM to avoid explicit cast to `void**`
- PR #513 `.gitignore` tweaks
- PR #521 Add `assert_eq` function for testing
- PR #502 Simplify Dockerfile for local dev, eliminate old conda/pip envs
- PR #549 Adds `-rdynamic` compiler flag to nvcc for Debug builds
- PR #472 RMM: Created centralized rmm::device_vector alias and rmm::exec_policy
- PR #577 Added external C++ API for scatter/gather functions
- PR #500 Improved the concurrent hash map class to support partitioned (multi-pass) hash table building
- PR #583 Updated `gdf_size_type` to `int`
- PR #500 Improved the concurrent hash map class to support partitioned (multi-pass) hash table building
- PR #617 Added .dockerignore file. Prevents adding stale cmake cache files to the docker container
- PR #658 Reduced `JOIN_TEST` time by isolating overflow test of hash table size computation
- PR #664 Added Debuging instructions to README
- PR #651 Remove noqa marks in `__init__.py` files
- PR #671 CSV Reader: uncompressed buffer input can be parsed without explicitly specifying compression as None
- PR #684 Make RMM a submodule
- PR #718 Ensure sum, product, min, max methods pandas compatibility on empty datasets
- PR #720 Refactored Index classes to make them more Pandas-like, added CategoricalIndex
- PR #749 Improve to_arrow and from_arrow Pandas compatibility
- PR #766 Remove TravisCI references, remove unused variables from CMake, fix ARROW_VERSION in Cmake
- PR #773 Add build-args back to Dockerfile and handle dependencies based on environment yml file
- PR #781 Move thirdparty submodules to root and symlink in /cpp
- PR #843 Fix broken cudf/python API examples, add new methods to the API index

## Bug Fixes

- PR #569 CSV Reader: Fix days being off-by-one when parsing some dates
- PR #531 CSV Reader: Fix incorrect parsing of quoted numbers
- PR #465 Added templated C++ API for RMM to avoid explicit cast to `void**`
- PR #473 Added missing <random> include
- PR #478 CSV Reader: Add api support for auto column detection, header, mangle_dupe_cols, usecols
- PR #495 Updated README to correct where cffi pytest should be executed
- PR #501 Fix the intermittent segfault caused by the `thousands` and `compression` parameters in the csv reader
- PR #502 Simplify Dockerfile for local dev, eliminate old conda/pip envs
- PR #512 fix bug for `on` parameter in `DataFrame.merge` to allow for None or single column name
- PR #511 Updated python/cudf/bindings/join.pyx to fix cudf merge printing out dtypes
- PR #513 `.gitignore` tweaks
- PR #521 Add `assert_eq` function for testing
- PR #537 Fix CMAKE_CUDA_STANDARD_REQURIED typo in CMakeLists.txt
- PR #447 Fix silent failure in initializing DataFrame from generator
- PR #545 Temporarily disable csv reader thousands test to prevent segfault (test re-enabled in PR #501)
- PR #559 Fix Assertion error while using `applymap` to change the output dtype
- PR #575 Update `print_env.sh` script to better handle missing commands
- PR #612 Prevent an exception from occuring with true division on integer series.
- PR #630 Fix deprecation warning for `pd.core.common.is_categorical_dtype`
- PR #622 Fix Series.append() behaviour when appending values with different numeric dtype
- PR #603 Fix error while creating an empty column using None.
- PR #673 Fix array of strings not being caught in from_pandas
- PR #644 Fix return type and column support of dataframe.quantile()
- PR #634 Fix create `DataFrame.from_pandas()` with numeric column names
- PR #654 Add resolution check for GDF_TIMESTAMP in Join
- PR #648 Enforce one-to-one copy required when using `numba>=0.42.0`
- PR #645 Fix cmake build type handling not setting debug options when CMAKE_BUILD_TYPE=="Debug"
- PR #669 Fix GIL deadlock when launching multiple python threads that make Cython calls
- PR #665 Reworked the hash map to add a way to report the destination partition for a key
- PR #670 CMAKE: Fix env include path taking precedence over libcudf source headers
- PR #674 Check for gdf supported column types
- PR #677 Fix 'gdf_csv_test_Dates' gtest failure due to missing nrows parameter
- PR #604 Fix the parsing errors while reading a csv file using `sep` instead of `delimiter`.
- PR #686 Fix converting nulls to NaT values when converting Series to Pandas/Numpy
- PR #689 CSV Reader: Fix behavior with skiprows+header to match pandas implementation
- PR #691 Fixes Join on empty input DFs
- PR #706 CSV Reader: Fix broken dtype inference when whitespace is in data
- PR #717 CSV reader: fix behavior when parsing a csv file with no data rows
- PR #724 CSV Reader: fix build issue due to parameter type mismatch in a std::max call
- PR #734 Prevents reading undefined memory in gpu_expand_mask_bits numba kernel
- PR #747 CSV Reader: fix an issue where CUDA allocations fail with some large input files
- PR #750 Fix race condition for handling NVStrings in CMake
- PR #719 Fix merge column ordering
- PR #770 Fix issue where RMM submodule pointed to wrong branch and pin other to correct branches
- PR #778 Fix hard coded ABI off setting
- PR #784 Update RMM submodule commit-ish and pip paths
- PR #794 Update `rmm::exec_policy` usage to fix segmentation faults when used as temprory allocator.
- PR #800 Point git submodules to branches of forks instead of exact commits


# cuDF 0.4.0 (05 Dec 2018)

## New Features

- PR #398 add pandas-compatible `DataFrame.shape()` and `Series.shape()`
- PR #394 New documentation feature "10 Minutes to cuDF"
- PR #361 CSV Reader: Add support for strings with delimiters

## Improvements

 - PR #436 Improvements for type_dispatcher and wrapper structs
 - PR #429 Add CHANGELOG.md (this file)
 - PR #266 use faster CUDA-accelerated DataFrame column/Series concatenation.
 - PR #379 new C++ `type_dispatcher` reduces code complexity in supporting many data types.
 - PR #349 Improve performance for creating columns from memoryview objects
 - PR #445 Update reductions to use type_dispatcher. Adds integer types support to sum_of_squares.
 - PR #448 Improve installation instructions in README.md
 - PR #456 Change default CMake build to Release, and added option for disabling compilation of tests

## Bug Fixes

 - PR #444 Fix csv_test CUDA too many resources requested fail.
 - PR #396 added missing output buffer in validity tests for groupbys.
 - PR #408 Dockerfile updates for source reorganization
 - PR #437 Add cffi to Dockerfile conda env, fixes "cannot import name 'librmm'"
 - PR #417 Fix `map_test` failure with CUDA 10
 - PR #414 Fix CMake installation include file paths
 - PR #418 Properly cast string dtypes to programmatic dtypes when instantiating columns
 - PR #427 Fix and tests for Concatenation illegal memory access with nulls


# cuDF 0.3.0 (23 Nov 2018)

## New Features

 - PR #336 CSV Reader string support

## Improvements

 - PR #354 source code refactored for better organization. CMake build system overhaul. Beginning of transition to Cython bindings.
 - PR #290 Add support for typecasting to/from datetime dtype
 - PR #323 Add handling pyarrow boolean arrays in input/out, add tests
 - PR #325 GDF_VALIDITY_UNSUPPORTED now returned for algorithms that don't support non-empty valid bitmasks
 - PR #381 Faster InputTooLarge Join test completes in ms rather than minutes.
 - PR #373 .gitignore improvements
 - PR #367 Doc cleanup & examples for DataFrame methods
 - PR #333 Add Rapids Memory Manager documentation
 - PR #321 Rapids Memory Manager adds file/line location logging and convenience macros
 - PR #334 Implement DataFrame `__copy__` and `__deepcopy__`
 - PR #271 Add NVTX ranges to pygdf
 - PR #311 Document system requirements for conda install

## Bug Fixes

 - PR #337 Retain index on `scale()` function
 - PR #344 Fix test failure due to PyArrow 0.11 Boolean handling
 - PR #364 Remove noexcept from managed_allocator;  CMakeLists fix for NVstrings
 - PR #357 Fix bug that made all series be considered booleans for indexing
 - PR #351 replace conda env configuration for developers
 - PRs #346 #360 Fix CSV reading of negative numbers
 - PR #342 Fix CMake to use conda-installed nvstrings
 - PR #341 Preserve categorical dtype after groupby aggregations
 - PR #315 ReadTheDocs build update to fix missing libcuda.so
 - PR #320 FIX out-of-bounds access error in reductions.cu
 - PR #319 Fix out-of-bounds memory access in libcudf count_valid_bits
 - PR #303 Fix printing empty dataframe


# cuDF 0.2.0 and cuDF 0.1.0

These were initial releases of cuDF based on previously separate pyGDF and libGDF libraries.<|MERGE_RESOLUTION|>--- conflicted
+++ resolved
@@ -75,11 +75,8 @@
 - PR #2856 Update group_split_cudf to use scatter_by_map
 - PR #2778 Doc: Updated and fixed some docstrings that were formatted incorrectly.
 - PR #2830 Use YYMMDD tag in custreamz nightly build
-<<<<<<< HEAD
 - PR #2875 Java: Remove synchronized from register methods in MemoryCleaner
-=======
 - PR #2887 Minor snappy decompression optimization
->>>>>>> 6a7d06a5
 - PR #2899 Use new RMM API based on Cython
 
 ## Bug Fixes
