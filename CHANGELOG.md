--- conflicted
+++ resolved
@@ -26,11 +26,8 @@
 - PR #2184 handle remote orc files for dask-cudf
 - PR #2186 Add `getitem` and `getattr` style access to Rolling objects
 - PR #2168 Use cudf.Column for CategoricalColumn's categories instead of a tuple
-<<<<<<< HEAD
 - PR #2193 Added more docuemtnation to `type_dispatcher` for specializing dispatched functors
-=======
 - PR #2197 CSV Writer: Expose `chunksize` as a parameter for `to_csv`
->>>>>>> 73e08495
 
 ## Bug Fixes
 
