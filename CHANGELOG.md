--- conflicted
+++ resolved
@@ -13,11 +13,8 @@
 - PR #3627 Adding cudf::sort and cudf::sort_by_key
 - PR #3667 Define and implement round-robin partition API.
 - PR #3690 Add bools_to_mask
-<<<<<<< HEAD
 - PR #3538 Define and implement left semi join and left anti join
-=======
 - PR #3683 Added support for multiple delimiters in `nvtext.token_count()`
->>>>>>> 7fc747bb
 
 ## Improvements
 
