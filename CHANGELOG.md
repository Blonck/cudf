--- conflicted
+++ resolved
@@ -18,16 +18,10 @@
 - PR #1713 Add documentation for Dask-XGBoost
 - PR #1666 CSV Reader: Improve performance for files with large number of columns
 - PR #1725 Enable the ability to use a single column groupby as its own index
-<<<<<<< HEAD
-- PR #1748 Add `bool` nullability flag to `device_table` row operators
-- PR #1767 Speed up unit tests
-
-=======
 - PR #1746 C++: Remove unused code: `windowed_ops.cu`, `sorting.cu`, `hash_ops.cu`
 - PR #1748 C++: Add `bool` nullability flag to `device_table` row operators
 - PR #1767 Speed up Python unit tests
 - PR #1770 Added build.sh script, updated CI scripts and documentation
->>>>>>> 24ab9736
 
 ## Bug Fixes
 
