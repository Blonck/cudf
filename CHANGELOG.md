--- conflicted
+++ resolved
@@ -9,11 +9,7 @@
 ## Improvements
 
 - PR #1202 Simplify README.md
-<<<<<<< HEAD
-- PR #1149 Change convertStrToValue() functions to `__device__` only
-=======
 - PR #1149 CSV Reader: Change convertStrToValue() functions to `__device__` only
->>>>>>> abea6790
 
 ## Bug Fixes
 
